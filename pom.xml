--- conflicted
+++ resolved
@@ -12,12 +12,8 @@
     </prerequisites>
     <properties>
         <project.build.sourceEncoding>UTF-8</project.build.sourceEncoding>
-<<<<<<< HEAD
         <scala-version>2.8.0</scala-version>
-=======
-        <scala-version>2.7.7</scala-version>
         <scaladoc.dir>${project.build.directory}/scaladoc</scaladoc.dir>
->>>>>>> e60cf439
     </properties>
     <url>http://www.scalatra.org/</url>
     <inceptionYear>2009</inceptionYear>
