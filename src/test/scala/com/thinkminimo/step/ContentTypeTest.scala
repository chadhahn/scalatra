package com.thinkminimo.step

import scala.actors.{Actor, TIMEOUT}
import scala.xml.Text
import org.scalatest.matchers.ShouldMatchers
import org.mortbay.jetty.testing.HttpTester

class ContentTypeTestServlet extends Step {
  get("/json") {
    contentType = "application/json; charset=utf-8"
    """{msg: "test"}"""
  }

  get("/html") {
    contentType = "text/html; charset=utf-8"
    "test"
  }
  
  get("/implicit/string") {
    "test"
  }

  get("/implicit/string/iso-8859-1") {
    response.setCharacterEncoding("iso-8859-1")
    "test"
  }

  get("/implicit/byte-array") {
    "test".getBytes
  }

  get("/implicit/text-element") {
    Text("test")
  }

  import Actor._
  val conductor = actor {
    loop {
      reactWithin(10000) {
        case 1 =>
          val firstSender = sender
          reactWithin(10000) {
            case 2 =>
              firstSender ! 1
            case 'exit =>
              exit()
            case TIMEOUT =>
              firstSender ! "timed out"
            }
        case 'exit =>
          exit()
        case TIMEOUT =>
          sender ! "timed out"
      }
    }
  }

  get("/concurrent/1") {
    contentType = "1"
    // Wait for second request to complete
    (conductor !! 1)()
  }

  get("/concurrent/2") {
    contentType = "2"
    // Let first request complete
    conductor ! 2
  }

  get("/default-charset") {
    contentType = "text/xml"
  }

  override def init () { conductor.start() }
<<<<<<< HEAD
  override def destroy() { conductor ! 'exit } 
=======
  override def destroy() { conductor.exit() }
>>>>>>> bfe34134
}

class ContentTypeTest extends StepSuite with ShouldMatchers {
  val servletHolder = route(classOf[ContentTypeTestServlet], "/*")
  servletHolder.setInitOrder(1) // force load on startup

  test("content-type test") {
    get("/json") {
      header("Content-Type") should equal ("application/json; charset=utf-8")
    }

    get("/html") {
      header("Content-Type") should equal ("text/html; charset=utf-8")
    }
  }

  test("contentType of a string defaults to text/plain") {
    get("/implicit/string") {
      header("Content-Type") should equal ("text/plain; charset=utf-8")
    }
  }

  test("contentType of a byte array defaults to application/octet-stream") {
    get("/implicit/byte-array") {
      header("Content-Type") should startWith ("application/octet-stream")
    }
  }

  test("contentType of a text element defaults to text/html") {
    get("/implicit/text-element") {
      header("Content-Type") should equal ("text/html; charset=utf-8")
    }
  }

  test("implicit content type does not override charset") {
    get("/implicit/string/iso-8859-1") {
      header("Content-Type") should equal ("text/plain; charset=iso-8859-1")
    }
  }

  test("contentType is threadsafe") {
    import Actor._
    import concurrent.MailBox
  
    val mailbox = new MailBox()
  
    def makeRequest(i: Int) = actor {
      val req = new HttpTester
      req.setVersion("HTTP/1.0")
      req.setMethod("GET")
      req.setURI("/concurrent/"+i)
      
      // Execute in own thread in servlet with LocalConnector
      val conn = tester.createLocalConnector()
      val res = new HttpTester
      res.parse(tester.getResponses(req.generate(), conn))
      mailbox.send((i, res.getHeader("Content-Type")))
    }

    makeRequest(1)
    makeRequest(2)
    var numReceived = 0
    while (numReceived < 2) {
      mailbox.receiveWithin(10000) {
        case (i, contentType: String) =>
          contentType.split(";")(0) should be (i.toString)
          numReceived += 1

        case TIMEOUT =>
          fail("Timed out")
      }
    }
  }

  test("charset is set to default when only content type is explicitly set") {
    get("/default-charset") {
      header("Content-Type") should equal ("text/xml; charset=utf-8")
    }
  }
}
<|MERGE_RESOLUTION|>--- conflicted
+++ resolved
@@ -72,11 +72,7 @@
   }
 
   override def init () { conductor.start() }
-<<<<<<< HEAD
   override def destroy() { conductor ! 'exit } 
-=======
-  override def destroy() { conductor.exit() }
->>>>>>> bfe34134
 }
 
 class ContentTypeTest extends StepSuite with ShouldMatchers {
