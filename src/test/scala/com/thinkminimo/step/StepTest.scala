package com.thinkminimo.step

import scala.actors.Actor
import scala.actors.TIMEOUT
import scala.xml.Text
import org.scalatest.matchers.ShouldMatchers

class StepTestServlet extends Step {
  get("/") {
    "root"
  }

  get("/this/:test/should/:pass") {
    params(":test")+params(":pass")
  }

  get("/xml/:must/:val") {
    <h1>{ params(":must")+params(":val") }</h1>
  }

  get("/number") {
    42
  }

  post("/post/test") {
    params.get("posted_value") match {
      case None => "posted_value is null"
      case Some(s) => s
    }
  }

  post("/post/:test/val") {
    params("posted_value")+params(":test")
  }

  get("/no_content") {
    status(204)
  }

  get("/redirect") {
    redirect("/redirected")
  }

  get("/redirected") {
    "redirected"
  }

  get("/print_referer") {
    (request referer) getOrElse ("NONE")
  }

  get("/binary/test") {
    "test".getBytes
  }

  get("/returns-unit") {
    ()
  }

  get("/halts-response") {
    response.setHeader("testHeader", "testHeader")
    halt(501, "Not implemented (for test)")
    "this content must not be returned"
  }
}

class StepTest extends StepSuite with ShouldMatchers {
  route(classOf[StepTestServlet], "/*")

  test("GET / should return 'root'") {
    get("/") {
      body should equal ("root")
    }
  }

  test("GET /this/will/should/work should return 'willwork'") {
    get("/this/will/should/work") {
      body should equal ("willwork")
    }
  }

  test("GET /xml/really/works should return '<h1>reallyworks</h1>'") {
    get("/xml/really/works") {
      body should equal ("<h1>reallyworks</h1>")
    }
  }

  test("GET /number should return '42'") {
    get("/number") {
      body should equal ("42")
    }
  }

  test("POST /post/test with posted_value=yes should return 'yes'") {
    post("/post/test", "posted_value" -> "yes") {
      body should equal ("yes")
    }
  }

  test("POST /post/something/val with posted_value=yes should return 'yessomething'") {
    post("/post/something/val", "posted_value" -> "yes") {
      body should equal ("yessomething")
    }
  }

  test("GET /no_content should return 204(HttpServletResponse.SC_NO_CONTENT)") {
    get("/no_content") {
      status should equal (204)
      body should equal ("")
    }
  }

  test("GET /redirect redirects to /redirected") {
    get("/redirect") {
      header("Location") should endWith ("/redirected")
    }
  }

  test("POST /post/test with posted_value=<multi-byte str> should return the multi-byte str") {
    post("/post/test", "posted_value" -> "こんにちは") {
      body should equal ("こんにちは")
    }
  }

  test("GET /print_referer should return Referer") {
    get("/print_referer", Map.empty[String, String], Map("Referer" -> "somewhere")) {
      body should equal ("somewhere")
    }
  }

  test("GET /print_referer should return NONE when no referer") {
    get("/print_referer") {
      body should equal ("NONE")
    }
  }

  test("POST /post/test without params return \"posted_value is null\"") {
    post("/post/test") {
      body should equal ("posted_value is null")
    }
  }

  test("render binary response when action returns a byte array") {
    get("/binary/test") {
      body should equal("test")
    }
  }

  test("Do not output response body if action returns Unit") {
    get("/returns-unit") {
      body should equal ("")
    }
  }

  test("GET /halts-response halts processing of the action") {
    get("/halts-response") {
      status should equal(501)
      body should not equal("this content must not be returned")
      body.contains("Not implemented (for test)")
    }
  }

<<<<<<< HEAD
  test("GET /halts-response - halt doesn't clear headers") {
    get("/halts-response") {
      response.getHeader("testHeader") should equal("testHeader")
=======
  test("GET /halts-response empties headers") {
    get("/halts-response") {
      response.getHeader("testHeader") should be(null)
>>>>>>> 4561a8b3
    }
  }

}<|MERGE_RESOLUTION|>--- conflicted
+++ resolved
@@ -160,16 +160,9 @@
     }
   }
 
-<<<<<<< HEAD
   test("GET /halts-response - halt doesn't clear headers") {
     get("/halts-response") {
       response.getHeader("testHeader") should equal("testHeader")
-=======
-  test("GET /halts-response empties headers") {
-    get("/halts-response") {
-      response.getHeader("testHeader") should be(null)
->>>>>>> 4561a8b3
     }
   }
-
 }