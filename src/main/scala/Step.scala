package com.thinkminimo.step

import javax.servlet._
import javax.servlet.http._
import scala.util.DynamicVariable
import scala.util.matching.Regex
import scala.collection.mutable.HashSet
<<<<<<< HEAD
import scala.collection.JavaConversions._
=======
import scala.collection.jcl.MapWrapper
import scala.xml.NodeSeq
>>>>>>> f3813347
import Session._

case class StepRequest(r: HttpServletRequest) {
  val p = new Regex("([^:]*):?(.*)")

  val List(host, port) = r.getHeader("Host") match { case null => List("",""); case p(x,y) => List(x,y) }
  def referer = r.getHeader("Referer")
}

object Step
{
  type Params = Map[String, String]
  type Action = () => Any
  
  val protocols = List("GET", "POST", "PUT", "DELETE")
}
import Step._

abstract class Step extends HttpServlet
{
  val Routes      = Map(protocols map (_ -> new HashSet[Route]): _*)
  val paramsMap   = new DynamicVariable[Params](null)

  def contentType = response.getContentType
  def contentType_=(value: String): Unit = response.setContentType(value)
		  
  var characterEncoding = "UTF-8"
  val _session    = new DynamicVariable[Session](null)
  val _response   = new DynamicVariable[HttpServletResponse](null)
  val _request    = new DynamicVariable[StepRequest](null)

  implicit def requestToStepRequest(r: HttpServletRequest) = StepRequest(r)
  
  class Route(val path: String, val action: Action) {
    val pattern = """:\w+"""
    val names = new Regex(pattern) findAllIn path toList
    val re = new Regex("^%s$" format path.replaceAll(pattern, "(.*?)"))      

    def apply(realPath: String): Option[Params] =
      re findFirstMatchIn realPath map (x => Map(names zip x.subgroups : _*))

    override def toString() = path
  }

  override def service(request: HttpServletRequest, response: HttpServletResponse) {
    // As default, the servlet tries to decode params with ISO_8859-1.
    // It causes an EOFException if params are actually encoded with the other code (such as UTF-8)
    request.setCharacterEncoding(characterEncoding)
    
    val realParams = request.getParameterMap.asInstanceOf[java.util.Map[String,Array[String]]]
      .map { case (k,v) => (k, v(0)) }
    
    def isMatchingRoute(route: Route) = {
      def exec(args: Params) = {
        _request.withValue(request) {
	      _response.withValue(response) {
	     	_session.withValue(request) {
              paramsMap.withValue(args ++ realParams withDefaultValue(null)) {
                doBefore()
                renderResponse(route.action())
              }
            }
          }
        }
      } 
      //getPathInfo returns everything after the context path, so step will work if non-root
      route(request.getPathInfo) map exec isDefined
    }
    
    if (Routes(request.getMethod) find isMatchingRoute isEmpty)
      response.getWriter println "Requesting %s but only have %s".format(request.getRequestURI, Routes)
  }

  private var doBefore: () => Unit = { () => () }
  def before(fun: => Any) = doBefore = { () => fun; () }

  def renderResponse(actionResult: Any) {
    if (contentType == null)
      contentType = inferContentType(actionResult)
    renderResponseBody(actionResult)	
  }
  
  def inferContentType(actionResult: Any): String = actionResult match {
    case _: NodeSeq => "text/html; charset="+characterEncoding
    case _: Array[Byte] => "application/octet-stream"
    case _ => "text/plain; charset="+characterEncoding
  }
  
  def renderResponseBody(actionResult: Any) {
    actionResult match {
      case bytes: Array[Byte] =>
        response.getOutputStream.write(bytes)
      case _: Unit =>
        // If an action returns Unit, it assumes responsibility for the response
      case x: Any  =>
        response.getWriter.print(x.toString)
	}
  }
  
  def params = paramsMap value
  def redirect(uri: String) = (_response value) sendRedirect uri
  def request = _request value
  def response = _response value
  def session = _session value
  def status(code: Int) = (_response value) setStatus code

  val List(get, post, put, delete) = protocols map routeSetter

  // functional programming means never having to repeat yourself
  private def routeSetter(protocol: String): (String) => (=> Any) => Unit = {
<<<<<<< HEAD
    def g(path: String, fun: => Any): Unit = Routes(protocol) += new Route(path, x => fun.toString)
=======
    def g(path: String, fun: => Any) = Routes(protocol) += new Route(path, () => fun)
>>>>>>> f3813347
    (g _).curry
  }  
}<|MERGE_RESOLUTION|>--- conflicted
+++ resolved
@@ -5,12 +5,8 @@
 import scala.util.DynamicVariable
 import scala.util.matching.Regex
 import scala.collection.mutable.HashSet
-<<<<<<< HEAD
 import scala.collection.JavaConversions._
-=======
-import scala.collection.jcl.MapWrapper
 import scala.xml.NodeSeq
->>>>>>> f3813347
 import Session._
 
 case class StepRequest(r: HttpServletRequest) {
@@ -121,11 +117,7 @@
 
   // functional programming means never having to repeat yourself
   private def routeSetter(protocol: String): (String) => (=> Any) => Unit = {
-<<<<<<< HEAD
-    def g(path: String, fun: => Any): Unit = Routes(protocol) += new Route(path, x => fun.toString)
-=======
-    def g(path: String, fun: => Any) = Routes(protocol) += new Route(path, () => fun)
->>>>>>> f3813347
+    def g(path: String, fun: => Any) { Routes(protocol) += new Route(path, () => fun) }
     (g _).curry
   }  
 }