package com.thinkminimo.step

import javax.servlet._
import javax.servlet.http._
import scala.util.DynamicVariable
import scala.util.matching.Regex
import scala.collection.mutable.HashSet
<<<<<<< HEAD
import scala.collection.JavaConversions._
=======
import scala.collection.jcl.Conversions._
>>>>>>> 103ba68c
import scala.xml.NodeSeq
import Session._

case class StepRequest(r: HttpServletRequest) {
  val p = new Regex("([^:]*):?(.*)")

  val List(host, port) = r.getHeader("Host") match { case null => List("",""); case p(x,y) => List(x,y) }
  def referer = r.getHeader("Referer")
}

object Step
{
  type Params = Map[String, String]
  type Action = () => Any
  
  val protocols = List("GET", "POST", "PUT", "DELETE")
}
import Step._

abstract class Step extends HttpServlet
{
  val Routes      = Map(protocols map (_ -> new HashSet[Route]): _*)
  val paramsMap   = new DynamicVariable[Params](null)

  def contentType = response.getContentType
  def contentType_=(value: String): Unit = response.setContentType(value)
		  
  var characterEncoding = "UTF-8"
  val _session    = new DynamicVariable[Session](null)
  val _response   = new DynamicVariable[HttpServletResponse](null)
  val _request    = new DynamicVariable[StepRequest](null)

  implicit def requestToStepRequest(r: HttpServletRequest) = StepRequest(r)
  
  class Route(val path: String, val action: Action) {
    val pattern = """:\w+"""
    val names = new Regex(pattern) findAllIn path toList
    val re = new Regex("^%s$" format path.replaceAll(pattern, "(.*?)"))      

    def apply(realPath: String): Option[Params] =
      re findFirstMatchIn realPath map (x => Map(names zip x.subgroups : _*))

    override def toString() = path
  }

  override def service(request: HttpServletRequest, response: HttpServletResponse) {
    // As default, the servlet tries to decode params with ISO_8859-1.
    // It causes an EOFException if params are actually encoded with the other code (such as UTF-8)
    request.setCharacterEncoding(characterEncoding)
    
<<<<<<< HEAD
    val realParams = request.getParameterMap.asInstanceOf[java.util.Map[String,Array[String]]]
      .map { case (k,v) => (k, v(0)) }
=======
    val realParams = Map(request.getParameterMap.asInstanceOf[java.util.Map[String,Array[String]]]
      .map { case (k,v) => (k, v(0)) }.toSeq :_*)
>>>>>>> 103ba68c
    
    def isMatchingRoute(route: Route) = {
      def exec(args: Params) = {
        paramsMap.withValue(args ++ realParams withDefaultValue(null)) {
          renderResponse(route.action())
        }
      } 
      //getPathInfo returns everything after the context path, so step will work if non-root
      route(request.getPathInfo) map exec isDefined
    }
    
    _request.withValue(request) {
      _response.withValue(response) {
        _session.withValue(request) {
          paramsMap.withValue(realParams withDefaultValue(null)) {
            doBefore()
            if (Routes(request.getMethod) find isMatchingRoute isEmpty)
              renderResponse(doNotFound())
          }
        }
      }
    }
  }

  private var doBefore: () => Unit = { () => () }
  def before(fun: => Any) = doBefore = { () => fun; () }

  private var doNotFound: Action = () => {
    // TODO - We should return a 405 if the route matches a different method
    response.setStatus(404)
    response.getWriter println "Requesting %s but only have %s".format(request.r.getRequestURI, Routes)
  }
  def notFound(fun: => Any) = doNotFound = { () => fun }
  
  def renderResponse(actionResult: Any) {
    if (contentType == null)
      contentType = inferContentType(actionResult)
    renderResponseBody(actionResult)	
  }
  
  def inferContentType(actionResult: Any): String = actionResult match {
    case _: NodeSeq => "text/html; charset="+characterEncoding
    case _: Array[Byte] => "application/octet-stream"
    case _ => "text/plain; charset="+characterEncoding
  }
  
  def renderResponseBody(actionResult: Any) {
    actionResult match {
      case bytes: Array[Byte] =>
        response.getOutputStream.write(bytes)
      case _: Unit =>
        // If an action returns Unit, it assumes responsibility for the response
      case x: Any  =>
        response.getWriter.print(x.toString)
	}
  }
  
  def params = paramsMap value
  def redirect(uri: String) = (_response value) sendRedirect uri
  def request = _request value
  def response = _response value
  def session = _session value
  def status(code: Int) = (_response value) setStatus code

  val List(get, post, put, delete) = protocols map routeSetter

  // functional programming means never having to repeat yourself
  private def routeSetter(protocol: String): (String) => (=> Any) => Unit = {
    def g(path: String, fun: => Any) { Routes(protocol) += new Route(path, () => fun) }
    (g _).curry
  }  
}<|MERGE_RESOLUTION|>--- conflicted
+++ resolved
@@ -5,11 +5,7 @@
 import scala.util.DynamicVariable
 import scala.util.matching.Regex
 import scala.collection.mutable.HashSet
-<<<<<<< HEAD
 import scala.collection.JavaConversions._
-=======
-import scala.collection.jcl.Conversions._
->>>>>>> 103ba68c
 import scala.xml.NodeSeq
 import Session._
 
@@ -60,13 +56,8 @@
     // It causes an EOFException if params are actually encoded with the other code (such as UTF-8)
     request.setCharacterEncoding(characterEncoding)
     
-<<<<<<< HEAD
     val realParams = request.getParameterMap.asInstanceOf[java.util.Map[String,Array[String]]]
-      .map { case (k,v) => (k, v(0)) }
-=======
-    val realParams = Map(request.getParameterMap.asInstanceOf[java.util.Map[String,Array[String]]]
-      .map { case (k,v) => (k, v(0)) }.toSeq :_*)
->>>>>>> 103ba68c
+      .map { case (k,v) => (k, v(0)) }.toMap
     
     def isMatchingRoute(route: Route) = {
       def exec(args: Params) = {
