--- conflicted
+++ resolved
@@ -60,22 +60,8 @@
     if (request.getCharacterEncoding == null)
       request.setCharacterEncoding(defaultCharacterEncoding)
 
-<<<<<<< HEAD
     val realMultiParams = request.getParameterMap.asInstanceOf[java.util.Map[String,Array[String]]].toMap
       .transform { (k, v) => v: Seq[String] }
-    var result: Any = ()
-
-    def isMatchingRoute(route: Route) = {
-      def exec(args: MultiParams) = {
-        _multiParams.withValue(args ++ realMultiParams) {
-          result = route.action()
-        }
-      }
-      route(requestPath) map exec isDefined
-    }
-=======
-    val realMultiParams = request.getParameterMap.asInstanceOf[java.util.Map[String,Array[String]]]
->>>>>>> bc3ec88d
 
     response.setCharacterEncoding(defaultCharacterEncoding)
 
@@ -180,12 +166,7 @@
 
   // functional programming means never having to repeat yourself
   private def routeSetter(protocol: String): (String) => (=> Any) => Unit = {
-<<<<<<< HEAD
-    def g(path: String, fun: => Any) { Routes(protocol) += new Route(path, () => fun) }
+    def g(path: String, fun: => Any) = Routes(protocol) = new Route(path, () => fun) :: Routes(protocol)
     (g _).curried
-=======
-    def g(path: String, fun: => Any) = Routes(protocol) = new Route(path, () => fun) :: Routes(protocol) 
-    (g _).curry
->>>>>>> bc3ec88d
   }
 }