--- conflicted
+++ resolved
@@ -108,11 +108,7 @@
     // Whenever we set _multiParams, set a view for _params as well
     override def withValue[S](newval: MultiParams)(thunk: => S) = {
       super.withValue(newval) {
-<<<<<<< HEAD
-        _params.withValue(newval filter { case(k, v) => !v.isEmpty } transform { (k, v) => v.head }) {
-=======
-        _params.withValue(newval transform { (k, v) => v.first }) {
->>>>>>> 4690fc06
+        _params.withValue(newval transform { (k, v) => v.head }) {
           thunk
         }
       }
