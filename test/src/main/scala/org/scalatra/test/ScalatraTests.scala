package org.scalatra.test

import scala.collection.JavaConversions._
import scala.util.DynamicVariable
import java.net.URLEncoder.encode
import org.eclipse.jetty.testing.HttpTester
import org.eclipse.jetty.testing.ServletTester
import org.eclipse.jetty.servlet.{FilterHolder, DefaultServlet, ServletHolder}
import java.nio.charset.Charset
import javax.servlet.http.HttpServlet
import javax.servlet.Filter
import java.net.HttpCookie
import java.util.{Enumeration, EnumSet}

object ScalatraTests {
  val DefaultDispatcherTypes: EnumSet[DispatcherType] =
    EnumSet.of(DispatcherType.REQUEST, DispatcherType.ASYNC)
}
import ScalatraTests._

/**
 * Provides a framework-agnostic way to test your Scalatra app.  You probably want to extend this with
 * either <code>org.scalatra.test.scalatest.ScalatraSuite</code> or
 * <code>org.scalatra.test.specs.ScalatraSpecification</code>.
 *
 * Cookies are crudely supported within session blocks.  No attempt is made
 * to match domains, paths, or max-ages; the request sends a Cookie header
 * to match whatever Set-Cookie call it received on the previous response.
 */
trait ScalatraTests {
  implicit def httpTesterToScalatraHttpTester(t: HttpTester) = new ScalatraHttpTester(t)

  def tester: ServletTester
  private val _response = new DynamicVariable[HttpTester](new HttpTester("iso-8859-1"))
  private val _cookies = new DynamicVariable[Seq[HttpCookie]](Nil)
  private val _useSession = new DynamicVariable(false)

  protected def start() = tester.start()
  protected def stop() = tester.stop()

  private def toQueryString(params: Traversable[(String, String)]) =
    params.map(t => List(t._1, t._2).map(encode(_, "UTF-8")).mkString("=")).mkString("&")

  def submit[A](req: HttpTester)(f: => A): A = {
    val res = new HttpTester("iso-8859-1")
    val reqString = req.generate
    //println(reqString)
    //println()
    val resString = tester.getResponses(req.generate)
    //println(resString)
    //println()
    res.parse(resString)
    res.setContent(res.getContent match {
      case null => ""
      case content => content
    })
    if (_useSession.value && res.getHeader("Set-Cookie") != null) {
      val setCookies = res.getHeaderValues("Set-Cookie").asInstanceOf[Enumeration[String]]
      _cookies.value = setCookies flatMap { setCookie => 
        HttpCookie.parse(setCookie).iterator
      } toSeq
    }
    _response.withValue(res) { f }
  }

  def submit[A](method: String, uri: String, queryParams: Iterable[(String, String)] = Map.empty,
                headers: Map[String, String] = Map.empty, body: String = null)(f: => A): A = {
    val req = new HttpTester("iso-8859-1")
    req.setVersion("HTTP/1.0")
    req.setMethod(method)
    val queryString = toQueryString(queryParams)
    req.setURI(uri + (if (queryString == "") "" else "?") + queryString)
    req.setContent(body)
    headers.foreach(t => req.setHeader(t._1, t._2))
    _cookies.value foreach(c => req.addHeader("Cookie", c.toString))
    submit(req) { f }
  }

  @deprecated("use addServlet(Class, String) or addFilter(Class, String)")
  def route(klass: Class[_], path: String) = klass match {
    case servlet if classOf[HttpServlet].isAssignableFrom(servlet) =>
      addServlet(servlet.asInstanceOf[Class[_ <: HttpServlet]], path)
    case filter if classOf[Filter].isAssignableFrom(filter) =>
      addFilter(filter.asInstanceOf[Class[_ <: Filter]], path)
    case _ =>
      throw new IllegalArgumentException(klass + " is not assignable to either HttpServlet or Filter")
  }

  @deprecated("renamed to addServlet")
  def route(servlet: HttpServlet, path: String) = addServlet(servlet, path)

  def addServlet(servlet: HttpServlet, path: String) =
    tester.getContext().addServlet(new ServletHolder(servlet), path)

  def addServlet(servlet: Class[_ <: HttpServlet], path: String) =
    tester.addServlet(servlet, path)

  def addFilter(filter: Filter, path: String): FilterHolder =
    addFilter(filter, path, DefaultDispatcherTypes)

  def addFilter(filter: Filter, path: String, dispatches: EnumSet[DispatcherType]): FilterHolder = {
    val holder = new FilterHolder(filter)
    def tryToAddFilter(dispatches: AnyRef) = Reflection.invokeMethod(
      tester.getContext, "addFilter", holder, path, dispatches)
    // HACK: Jetty7 and Jetty8 have incompatible interfaces.  Call it reflectively
    // so we support both.
    for {
      _ <- tryToAddFilter(DispatcherType.intValue(dispatches): java.lang.Integer).left
      result <- tryToAddFilter(DispatcherType.convert(dispatches, "javax.servlet.DispatcherType")).left
    } yield (throw result)
    holder
  }

  def addFilter(filter: Class[_ <: Filter], path: String): FilterHolder =
    addFilter(filter, path, DefaultDispatcherTypes)

<<<<<<< HEAD
=======
  def addFilter(filter: Class[_ <: Filter], path: String, dispatches: EnumSet[DispatcherType]): FilterHolder = {
    def tryToAddFilter(dispatches: AnyRef): Either[Throwable, AnyRef] =
      Reflection.invokeMethod(tester.getContext, "addFilter",
        filter, path, dispatches)
    // HACK: Jetty7 and Jetty8 have incompatible interfaces.  Call it reflectively
    // so we support both.
    (tryToAddFilter(DispatcherType.intValue(dispatches): java.lang.Integer).left map {
      t: Throwable => tryToAddFilter(DispatcherType.convert(dispatches, "javax.servlet.DispatcherType"))
    }).joinLeft fold ({ throw _ }, { x => x.asInstanceOf[FilterHolder] })
  }

>>>>>>> 94992740
  @deprecated("renamed to addFilter")
  def routeFilter(filter: Class[_ <: Filter], path: String) =
    addFilter(filter, path)

  def get[A](uri: String)(f: => A): A = submit("GET", uri) { f }
  def get[A](uri: String, params: Tuple2[String, String]*)(f: => A): A =
    get(uri, params, Map[String, String]())(f)
  def get[A](uri: String, params: Iterable[(String, String)] = Seq.empty, headers: Map[String, String] = Map.empty)(f: => A): A =
    submit("GET", uri, params, headers) { f }

  def head[A](uri: String)(f: => A): A = submit("HEAD", uri) { f }
  def head[A](uri: String, params: Tuple2[String, String]*)(f: => A): A =
    get(uri, params, Map[String, String]())(f)
  def head[A](uri: String, params: Iterable[(String, String)] = Seq.empty, headers: Map[String, String] = Map.empty)(f: => A): A =
    submit("HEAD", uri, params, headers) { f }

  def post[A](uri: String, params: Tuple2[String, String]*)(f: => A): A =
    post(uri, params)(f)
  def post[A](uri: String, params: Iterable[(String,String)])(f: => A): A =
    post(uri, params, Map[String, String]())(f)
  def post[A](uri: String, params: Iterable[(String,String)], headers: Map[String, String])(f: => A): A =
    post(uri, toQueryString(params), Map("Content-Type" -> "application/x-www-form-urlencoded; charset=utf-8") ++ headers)(f)
  def post[A](uri: String, body: String = "", headers: Map[String, String] = Map.empty)(f: => A): A =
    submit("POST", uri, Seq.empty, headers, body) { f }
  // @todo support POST multipart/form-data for file uploads

  def put[A](uri: String, params: Tuple2[String, String]*)(f: => A): A =
    put(uri, params)(f)
  def put[A](uri: String, params: Iterable[(String,String)])(f: => A): A =
    put(uri, params, Map[String, String]())(f)
  def put[A](uri: String, params: Iterable[(String,String)], headers: Map[String, String])(f: => A): A =
    put(uri, toQueryString(params), Map("Content-Type" -> "application/x-www-form-urlencoded; charset=utf-8") ++ headers)(f)
  def put[A](uri: String, body: String = "", headers: Map[String, String] = Map.empty)(f: => A) =
    submit("PUT", uri, Seq.empty, headers, body) { f }
  // @todo support PUT multipart/form-data for file uploads

  def delete[A](uri: String, params: Iterable[(String, String)] = Seq.empty, headers: Map[String, String] = Map.empty)(f: => A): A =
    submit("DELETE", uri, params, headers) { f }

  def options[A](uri: String, params: Iterable[(String, String)] = Seq.empty, headers: Map[String, String] = Map.empty)(f: => A): A =
    submit("OPTIONS", uri, params, headers) { f }

  def trace[A](uri: String, params: Iterable[(String, String)] = Seq.empty, headers: Map[String, String] = Map.empty)(f: => A): A =
    submit("TRACE", uri, params, headers) { f }

  def connect[A](uri: String, params: Iterable[(String, String)] = Seq.empty, headers: Map[String, String] = Map.empty)(f: => A): A =
    submit("CONNECT", uri, params, headers) { f }

  def patch[A](uri: String, params: Tuple2[String, String]*)(f: => A): A =
    patch(uri, params)(f)
  def patch[A](uri: String, params: Iterable[(String,String)])(f: => A): A =
    patch(uri, params, Map[String, String]())(f)
  def patch[A](uri: String, params: Iterable[(String,String)], headers: Map[String, String])(f: => A): A =
    patch(uri, toQueryString(params), Map("Content-Type" -> "application/x-www-form-urlencoded; charset=utf-8") ++ headers)(f)
  def patch[A](uri: String, body: String = "", headers: Map[String, String] = Map.empty)(f: => A): A =
    submit("PATCH", uri, Seq.empty, headers, body) { f }

  def session[A](f: => A): A = {
    _cookies.withValue(Nil) {
      _useSession.withValue(true)(f)
    }
  }

  // return the last response
  def response = _response value
  // shorthand for response.body
  def body = response.body
  // shorthand for response.header
  def header = response.header
  // shorthand for response.status
  def status = response.status

  // Add a default servlet.  If there is no underlying servlet, then
  // filters just return 404.
  addServlet(classOf[DefaultServlet], "/")

  // So servletContext.getRealPath doesn't crash.
  tester.setResourceBase("./src/main/webapp")
}
<|MERGE_RESOLUTION|>--- conflicted
+++ resolved
@@ -114,8 +114,6 @@
   def addFilter(filter: Class[_ <: Filter], path: String): FilterHolder =
     addFilter(filter, path, DefaultDispatcherTypes)
 
-<<<<<<< HEAD
-=======
   def addFilter(filter: Class[_ <: Filter], path: String, dispatches: EnumSet[DispatcherType]): FilterHolder = {
     def tryToAddFilter(dispatches: AnyRef): Either[Throwable, AnyRef] =
       Reflection.invokeMethod(tester.getContext, "addFilter",
@@ -127,7 +125,6 @@
     }).joinLeft fold ({ throw _ }, { x => x.asInstanceOf[FilterHolder] })
   }
 
->>>>>>> 94992740
   @deprecated("renamed to addFilter")
   def routeFilter(filter: Class[_ <: Filter], path: String) =
     addFilter(filter, path)
