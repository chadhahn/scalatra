# Simple Scalatra Archetype

An [Apache Maven](http://maven.apache.org/) archetype to generate a simple [Scalatra](http://scalatra.org) webapp. This archetype is based on the [scalatra-maven-prototype](https://github.com/Srirangan/scalatra-maven-prototype).

# Quick Start

<<<<<<< HEAD
0. This archetype has not been published on Maven central repositories so you need to clone this project and install it in your local repository:
		git clone git://github.com/Srirangan/simple-scalatra-archetype.git simple-scalatra-archetype
		cd simple-scalatra-archetype
		mvn install

=======
>>>>>>> bed8c620
1. Generate your Scalatra project
		mvn archetype:generate -DarchetypeArtifactId=simple-scalatra-archetype -DarchetypeGroupId=org.scalatra -DarchetypeVersion=1.0-SNAPSHOT -DgroupId={TempGroupId} -DartifactId={TempArtifactId}

2. Switch to the project directory
		cd {TempArtifactId}

3. Install your project
		mvn install

4. Run Jetty webserver
		mvn jetty:run<|MERGE_RESOLUTION|>--- conflicted
+++ resolved
@@ -4,14 +4,11 @@
 
 # Quick Start
 
-<<<<<<< HEAD
-0. This archetype has not been published on Maven central repositories so you need to clone this project and install it in your local repository:
+0. This archetype has not been published on Maven central repositories hence you need to clone this project and install it in your local repository before using the archetype.
 		git clone git://github.com/Srirangan/simple-scalatra-archetype.git simple-scalatra-archetype
 		cd simple-scalatra-archetype
 		mvn install
 
-=======
->>>>>>> bed8c620
 1. Generate your Scalatra project
 		mvn archetype:generate -DarchetypeArtifactId=simple-scalatra-archetype -DarchetypeGroupId=org.scalatra -DarchetypeVersion=1.0-SNAPSHOT -DgroupId={TempGroupId} -DartifactId={TempArtifactId}
 
