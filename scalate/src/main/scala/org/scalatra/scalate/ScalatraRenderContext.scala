--- conflicted
+++ resolved
@@ -29,15 +29,11 @@
     case _ => Map.empty
   }
 
-<<<<<<< HEAD
-//  def session: Session = kernel.session
-//
-//  def sessionOption: Option[Session] = kernel.sessionOption
-=======
+/*
   def session: HttpSession = kernel.session
 
   def sessionOption: Option[HttpSession] = kernel.sessionOption
->>>>>>> 65a928d3
+*/
 
   def params: Map[String, String] = kernel.params
 
