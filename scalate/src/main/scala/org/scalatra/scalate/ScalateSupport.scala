--- conflicted
+++ resolved
@@ -75,18 +75,13 @@
      * Returns a ServletRenderContext constructed from the current
      * request and response.
      */
-<<<<<<< HEAD
     override def createRenderContext(uri: String, out: PrintWriter) = {
-      val ctx = ScalateSupport.this.createRenderContext()
+      val ctx = ScalateSupport.this.createRenderContext(out = out)
       ScalateSupport.this.templateAttributes foreach {
         case (name, value) => ctx.setAttribute(name, Some(value))
       }
       ctx
     }
-=======
-    override def createRenderContext(uri: String, out: PrintWriter) =
-      ScalateSupport.this.createRenderContext(out = out)
->>>>>>> 84277b77
 
     /**
      * Delegates to the ScalatraKernel's isDevelopmentMode flag.
