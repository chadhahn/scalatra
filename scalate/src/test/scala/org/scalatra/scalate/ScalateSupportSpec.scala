--- conflicted
+++ resolved
@@ -28,13 +28,9 @@
     "implicitly bind session"                                     ! e19^
     "implicitly bind params"                                      ! e20^
     "implicitly bind multiParams"                                 ! e21^
-<<<<<<< HEAD
     "set templateAttributes when creating a render context"       ! e22^
-    "render to a string instead of response"                      ! e23
-=======
-    "render to a string instead of response"                      ! e22^
-    "set status to 500 when rendering 500.scaml"                  ! e23
->>>>>>> 9d4385cd
+    "render to a string instead of response"                      ! e23^
+    "set status to 500 when rendering 500.scaml"                  ! e24
 
   addServlet(new ScalatraServlet with ScalateSupport
     with ScalateUrlGeneratorSupport with FlashMapSupport with CookieSupport {
@@ -234,7 +230,7 @@
     header("X-Template-Output") must_== "<div>SSP template</div>"
   }
 
-  def e23 = get("/barf") {
+  def e24 = get("/barf") {
     status must_== 500
   }
 }