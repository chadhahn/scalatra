--- conflicted
+++ resolved
@@ -28,11 +28,8 @@
     "implicitly bind session"                                     ! e19^
     "implicitly bind params"                                      ! e20^
     "implicitly bind multiParams"                                 ! e21^
-<<<<<<< HEAD
-    "set templateAttributes when creating a render context"       ! e21
-=======
-    "render to a string instead of response"                      ! e22
->>>>>>> 84277b77
+    "set templateAttributes when creating a render context"       ! e22^
+    "render to a string instead of response"                      ! e23
 
   addServlet(new ScalatraServlet with ScalateSupport
     with ScalateUrlGeneratorSupport with FlashMapSupport with CookieSupport {
@@ -119,14 +116,13 @@
       jade("/bindings/multiParams")
     }
 
-<<<<<<< HEAD
     get("/template-attributes") {
-      templateAttributes("foo") = "from template attributes"
+      templateAttributes("foo") = "from attributes"
       scaml("params")
-=======
+    }
+
     get("/render-to-string") {
       response.setHeader("X-Template-Output", layoutTemplate("simple"))
->>>>>>> 84277b77
     }
   }, "/*")
 
@@ -225,12 +221,11 @@
     body must_== "<div>bar;baz</div>\n"
   }
 
-<<<<<<< HEAD
   def e22 = get("/template-attributes") {
-    body must_== "<div>from template attributes</div>\n"
-=======
-  def e22 = get("/render-to-string") {
+    body must_== "<div>from attributes template</div>\n"
+  }
+
+  def e23 = get("/render-to-string") {
     header("X-Template-Output") must_== "<div>SSP template</div>"
->>>>>>> 84277b77
   }
 }