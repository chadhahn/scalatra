import sbt._
import Keys._
import scala.xml._
import java.net.URL
import com.github.siasia.WebPlugin.webSettings
import posterous.Publish._

object ScalatraBuild extends Build {
  import Dependencies._
  import Resolvers._

  lazy val scalatraSettings = Defaults.defaultSettings ++ Seq(
    organization := "org.scalatra",
    version := "2.1.0-SNAPSHOT",
    scalaVersion := "2.9.1",
    scalacOptions ++= Seq("-unchecked", "-deprecation"),
    manifestSetting,
    publishSetting,
    resolvers ++= Seq(ScalaToolsSnapshots, sonatypeNexusSnapshots)
  ) ++ mavenCentralFrouFrou

  lazy val scalatraProject = Project(
    id = "scalatra-project",
    base = file("."),
    settings = scalatraSettings ++ Unidoc.settings ++ doNotPublish ++ Seq(
      description := "A tiny, Sinatra-like web framework for Scala",
      Unidoc.unidocExclude := Seq("scalatra-example"),
      (name in Posterous) := "scalatra"
    ),
    aggregate = Seq(
      scalatraCore, 
      scalatraAuth, 
      scalatraFileupload,
      scalatraScalate, 
      scalatraLiftJson, 
      scalatraAntiXml,
      scalatraTest, 
      scalatraScalatest, 
      scalatraSpecs, 
      scalatraSpecs2,
      scalatraExample, 
      scalatraAkka, 
      scalatraDocs, 
      scalatraJetty,
      scalatraNetty
    )
  )

  lazy val scalatraCore = Project(
    id = "scalatra",
    base = file("core"),
    settings = scalatraSettings ++ Seq(
      libraryDependencies ++= Seq(
	servletApi,
        grizzledSlf4j
      ),
      description := "The core Scalatra framework"
    )
  ) dependsOn(Seq(scalatraSpecs2, scalatraSpecs, scalatraScalatest) map { _ % "test->compile" } :_*)

  lazy val scalatraNetty = Project(
    id = "scalatra-netty",
    base = file("netty"),
    settings = scalatraSettings ++ Seq(
      libraryDependencies ++= Seq(netty, nettyExtension),
      resolvers += goldenGate,
      description := "Scalatra bindings for JBoss Netty"
    )
  ) dependsOn(scalatraCore % "compile;test->test")

  lazy val scalatraAuth = Project(
    id = "scalatra-auth",
    base = file("auth"),
    settings = scalatraSettings ++ Seq(
      libraryDependencies ++= Seq(base64, servletApi),
      description := "Scalatra authentication module"
    )
  ) dependsOn(scalatraCore % "compile;test->test")

  lazy val scalatraAkka = Project(
    id = "scalatra-akka",
    base = file("akka"),
    settings = scalatraSettings ++ Seq(
      libraryDependencies ++= Seq(akkaActor, akkaTestkit, servletApi),
      resolvers += "Akka Repo" at "http://repo.akka.io/repository",
      description := "Scalatra akka integration module",
      // Akka only supports 2.9.x, so don't build this module for 2.8.x.
      skip <<= scalaVersion map { v => v startsWith "2.8." },
      publishArtifact in (Compile, packageDoc) <<= scalaVersion(v => !(v startsWith "2.8."))
    ) 
  ) dependsOn(scalatraCore % "compile;test->test")

  lazy val scalatraFileupload = Project(
    id = "scalatra-fileupload",
    base = file("fileupload"),
    settings = scalatraSettings ++ Seq(
      libraryDependencies ++= Seq(commonsFileupload, commonsIo, servletApi),
      description := "Commons-Fileupload integration with Scalatra"
    )
  ) dependsOn(scalatraCore % "compile;test->test")

  lazy val scalatraScalate = Project(
    id = "scalatra-scalate",
    base = file("scalate"),
    settings = scalatraSettings ++ Seq(
      libraryDependencies ++= Seq(scalate, servletApi),
      resolvers ++= Seq(sonatypeNexusSnapshots),
      description := "Scalate integration with Scalatra"
    )
  ) dependsOn(scalatraCore % "compile;test->test")

  lazy val scalatraLiftJson = Project(
    id = "scalatra-lift-json",
    base = file("lift-json"),
    settings = scalatraSettings ++ Seq(
      libraryDependencies += liftJson,
      description := "Lift JSON support for Scalatra"
    )
  ) dependsOn(scalatraCore % "compile;test->test")

  lazy val scalatraAntiXml = Project(
    id = "scalatra-anti-xml",
    base = file("anti-xml"),
    settings = scalatraSettings ++ Seq(
      libraryDependencies += antiXml,
      description := "Anti-XML support for Scalatra"
    )
  ) dependsOn(scalatraCore % "compile;test->test")

  lazy val scalatraJetty = Project(
    id = "scalatra-jetty",
    base = file("jetty"),
    settings = scalatraSettings ++ Seq(
      libraryDependencies ++= Seq(jettyServlet),
      description := "Embedded Jetty server for Scalatra apps"
    )
  ) dependsOn(scalatraCore % "compile;test->test")

  lazy val scalatraTest = Project(
    id = "scalatra-test",
    base = file("test"),
    settings = scalatraSettings ++ Seq(
      libraryDependencies ++= Seq(
        grizzledSlf4j,
        testJettyServlet,
        mockitoAll,
        commonsLang3,
        specs2 % "test",
        dispatch
      ),
      description := "The abstract Scalatra test framework"
    )
  )

  lazy val scalatraScalatest = Project(
    id = "scalatra-scalatest",
    base = file("scalatest"),
    settings = scalatraSettings ++ Seq(
      libraryDependencies ++= Seq(scalatest, junit, testng),
      description := "ScalaTest support for the Scalatra test framework"
    )
  ) dependsOn(scalatraTest)

  lazy val scalatraSpecs = Project(
    id = "scalatra-specs",
    base = file("specs"),
    settings = scalatraSettings ++ Seq(
      libraryDependencies += specs,
      description := "Specs support for the Scalatra test framework", 
      // The one in Maven Central has a bad checksum for 2.8.2.  
      // Try ScalaTools first.
      resolvers ~= { rs => ScalaToolsReleases +: rs }
    )
  ) dependsOn(scalatraTest)

  lazy val scalatraSpecs2 = Project(
    id = "scalatra-specs2",
    base = file("specs2"),
    settings = scalatraSettings ++ Seq(
      libraryDependencies += specs2,
      description := "Specs2 support for the Scalatra test framework"
    )
  ) dependsOn(scalatraTest)

  lazy val scalatraDocs = Project(
    id = "scalatra-docs",
    base = file("docs"),
    settings = scalatraSettings ++ Seq(
      description := "Scalatra legacy documentation; see scalatra-swagger"
    )
  ) dependsOn(scalatraCore % "compile;test->test")

  lazy val scalatraSwagger = Project(
    id = "scalatra-swagger",
    base = file("swagger"),
    settings = scalatraSettings ++ Seq(
      libraryDependencies ++= Seq(liftJson, liftJsonExt),
      description := "Scalatra integration with Swagger"
    )
  ) dependsOn(scalatraCore % "compile;test->test")

  lazy val scalatraExample = Project(
    id = "scalatra-example",
    base = file("example"),
    settings = scalatraSettings ++ webSettings ++ doNotPublish ++ Seq(
      resolvers ++= Seq(sonatypeNexusSnapshots),
      libraryDependencies ++= Seq(atmosphere, jettyWebapp, slf4jSimple),
      description := "Scalatra example project"
    )
  ) dependsOn(
    scalatraCore % "compile;test->test;provided->provided", scalatraScalate,
    scalatraAuth, scalatraFileupload, scalatraAkka, scalatraDocs, scalatraJetty
  )

  object Dependencies {
    def antiXml = "com.codecommit" %% "anti-xml" % "0.3"

    val atmosphere = "org.atmosphere" % "atmosphere-runtime" % "0.7.2"

    val base64 = "net.iharder" % "base64" % "2.3.8"

    val akkaActor = "com.typesafe.akka" % "akka-actor" % "2.0"
    val akkaTestkit = "com.typesafe.akka" % "akka-testkit" % "2.0" % "test"

    val commonsFileupload = "commons-fileupload" % "commons-fileupload" % "1.2.1"
    val commonsIo = "commons-io" % "commons-io" % "2.1"
    val commonsLang3 = "org.apache.commons" % "commons-lang3" % "3.1"

    val dispatch = "net.databinder" %% "dispatch-http" % "0.8.5"

    def grizzledSlf4j = "org.clapper" %% "grizzled-slf4j" % "0.6.6"

    private def jettyDep(name: String) = "org.eclipse.jetty" % name % "8.1.0.v20120127"
    val testJettyServlet = jettyDep("test-jetty-servlet")
    val jettyServlet = jettyDep("jetty-servlet")
    val jettyWebsocket = jettyDep("jetty-websocket") % "provided"
    val jettyWebapp = jettyDep("jetty-webapp") % "test;container"

    val junit = "junit" % "junit" % "4.10"

    val liftJson = "net.liftweb" %% "lift-json" % "2.4"
    val liftJsonExt = "net.liftweb" %% "lift-json-ext" % "2.4"

    val mockitoAll = "org.mockito" % "mockito-all" % "1.8.5"

<<<<<<< HEAD
    val netty = "io.netty" % "netty" % "3.3.1.Final"

    val nettyExtension = "NettyExtension" % "NettyExtension" % "1.1.11"

    def scalate(scalaVersion: String) = {
      val libVersion = scalaVersion match {
        // 1.5.3-scala_2.8.2 fails on 2.8.1 loading
        // scala/tools/nsc/interactive/Global$
        case "2.8.1" => "1.5.2-scala_2.8.1"
        case x if x startsWith "2.8." => "1.5.3-scala_2.8.2"
        case _ => "1.5.3"
      }
      "org.fusesource.scalate" % "scalate-core" % libVersion
    }

    def scalatest(scalaVersion: String) = {
      val libVersion = scalaVersion match {
        case x if x startsWith "2.8." => "1.5.1"
        case _ => "1.6.1"
      }
      "org.scalatest" %% "scalatest" % libVersion
    }

    def specs(scalaVersion: String) = {
      val libVersion = scalaVersion match {
        case "2.9.1" => "1.6.9"
        case _ => "1.6.8"
      }
      "org.scala-tools.testing" %% "specs" % libVersion
    }

    def specs2(scalaVersion: String) = {
      val libVersion = scalaVersion match {
        case x if x startsWith "2.8." => "1.5"
        case "2.9.0" => "1.5" // https://github.com/etorreborre/specs2/issues/33
        case "2.9.0-1" => "1.7.1" 
        case _ => "1.8.2" 
      }
      "org.specs2" %% "specs2" % libVersion
    }
=======
    def scalate = "org.fusesource.scalate" % "scalate-core" % "1.5.3"

    def scalatest = "org.scalatest" %% "scalatest" % "1.6.1"

    def specs = "org.scala-tools.testing" %% "specs" % "1.6.9"

    def specs2 = "org.specs2" %% "specs2" % "1.8.2"
>>>>>>> 95d68548

    val servletApi = "javax.servlet" % "javax.servlet-api" % "3.0.1" % "provided"

    val slf4jSimple = "org.slf4j" % "slf4j-simple" % "1.6.4"

    val testng = "org.testng" % "testng" % "6.3" % "optional"
  }

  object Resolvers {
    val sonatypeNexusSnapshots = "Sonatype Nexus Snapshots" at "https://oss.sonatype.org/content/repositories/snapshots"
    val sonatypeNexusStaging = "Sonatype Nexus Staging" at "https://oss.sonatype.org/service/local/staging/deploy/maven2"
    val goldenGate = "GoldenGate" at "http://openr66.free.fr/maven2"
  }

  lazy val manifestSetting = packageOptions <+= (name, version, organization) map {
    (title, version, vendor) =>
      Package.ManifestAttributes(
        "Created-By" -> "Simple Build Tool",
        "Built-By" -> System.getProperty("user.name"),
        "Build-Jdk" -> System.getProperty("java.version"),
        "Specification-Title" -> title,
        "Specification-Version" -> version,
        "Specification-Vendor" -> vendor,
        "Implementation-Title" -> title,
        "Implementation-Version" -> version,
        "Implementation-Vendor-Id" -> vendor,
        "Implementation-Vendor" -> vendor
      )
  }

  lazy val publishSetting = publishTo <<= (version) { version: String =>
    if (version.trim.endsWith("SNAPSHOT"))
      Some(sonatypeNexusSnapshots)
    else
      Some(sonatypeNexusStaging)
  }

  // Things we care about primarily because Maven Central demands them
  lazy val mavenCentralFrouFrou = Seq(
    homepage := Some(new URL("http://www.scalatra.org/")),
    startYear := Some(2009),
    licenses := Seq(("BSD", new URL("http://github.com/scalatra/scalatra/raw/HEAD/LICENSE"))),
    pomExtra <<= (pomExtra, name, description) {(pom, name, desc) => pom ++ Group(
      <scm>
        <url>http://github.com/scalatra/scalatra</url>
        <connection>scm:git:git://github.com/scalatra/scalatra.git</connection>
      </scm>
      <developers>
        <developer>
          <id>riffraff</id>
          <name>Gabriele Renzi</name>
          <url>http://www.riffraff.info</url>
        </developer>
        <developer>
          <id>alandipert</id>
          <name>Alan Dipert</name>
          <url>http://alan.dipert.org</url>
        </developer>
        <developer>
          <id>rossabaker</id>
          <name>Ross A. Baker</name>
          <url>http://www.rossabaker.com/</url>
        </developer>
        <developer>
          <id>chirino</id>
          <name>Hiram Chirino</name>
          <url>http://hiramchirino.com/blog/</url>
        </developer>
        <developer>
          <id>casualjim</id>
          <name>Ivan Porto Carrero</name>
          <url>http://flanders.co.nz/</url>
        </developer>
        <developer>
          <id>jlarmstrong</id>
          <name>Jared Armstrong</name>
          <url>http://www.jaredarmstrong.name/</url>
        </developer>
      </developers>
    )}
  )

  lazy val doNotPublish = Seq(publish := {}, publishLocal := {})
}<|MERGE_RESOLUTION|>--- conflicted
+++ resolved
@@ -243,48 +243,10 @@
 
     val mockitoAll = "org.mockito" % "mockito-all" % "1.8.5"
 
-<<<<<<< HEAD
     val netty = "io.netty" % "netty" % "3.3.1.Final"
 
     val nettyExtension = "NettyExtension" % "NettyExtension" % "1.1.11"
 
-    def scalate(scalaVersion: String) = {
-      val libVersion = scalaVersion match {
-        // 1.5.3-scala_2.8.2 fails on 2.8.1 loading
-        // scala/tools/nsc/interactive/Global$
-        case "2.8.1" => "1.5.2-scala_2.8.1"
-        case x if x startsWith "2.8." => "1.5.3-scala_2.8.2"
-        case _ => "1.5.3"
-      }
-      "org.fusesource.scalate" % "scalate-core" % libVersion
-    }
-
-    def scalatest(scalaVersion: String) = {
-      val libVersion = scalaVersion match {
-        case x if x startsWith "2.8." => "1.5.1"
-        case _ => "1.6.1"
-      }
-      "org.scalatest" %% "scalatest" % libVersion
-    }
-
-    def specs(scalaVersion: String) = {
-      val libVersion = scalaVersion match {
-        case "2.9.1" => "1.6.9"
-        case _ => "1.6.8"
-      }
-      "org.scala-tools.testing" %% "specs" % libVersion
-    }
-
-    def specs2(scalaVersion: String) = {
-      val libVersion = scalaVersion match {
-        case x if x startsWith "2.8." => "1.5"
-        case "2.9.0" => "1.5" // https://github.com/etorreborre/specs2/issues/33
-        case "2.9.0-1" => "1.7.1" 
-        case _ => "1.8.2" 
-      }
-      "org.specs2" %% "specs2" % libVersion
-    }
-=======
     def scalate = "org.fusesource.scalate" % "scalate-core" % "1.5.3"
 
     def scalatest = "org.scalatest" %% "scalatest" % "1.6.1"
@@ -292,7 +254,6 @@
     def specs = "org.scala-tools.testing" %% "specs" % "1.6.9"
 
     def specs2 = "org.specs2" %% "specs2" % "1.8.2"
->>>>>>> 95d68548
 
     val servletApi = "javax.servlet" % "javax.servlet-api" % "3.0.1" % "provided"
 
