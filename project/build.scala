import sbt._
import Keys._
import scala.xml._

// TODO: Build example project
// TODO: Build website project
object ScalatraBuild extends Build {
  val description = SettingKey[String]("description")

  val scalatraSettings = Defaults.defaultSettings ++ Seq(
    organization := "org.scalatra",
    version := "2.0.0-SNAPSHOT",
    crossScalaVersions := Seq("2.8.1", "2.8.0"),
    scalaVersion <<= (crossScalaVersions) { versions => versions.head },
    packageOptions <<= (packageOptions, name, version, organization) map {
      (opts, title, version, vendor) => 
        opts :+ Package.ManifestAttributes(
          "Created-By" -> "Simple Build Tool",
          "Built-By" -> System.getProperty("user.name"),
          "Build-Jdk" -> System.getProperty("java.version"),
          "Specification-Title" -> title,
          "Specification-Version" -> version,
          "Specification-Vendor" -> vendor,
          "Implementation-Title" -> title,
          "Implementation-Version" -> version,
          "Implementation-Vendor-Id" -> vendor,
          "Implementation-Vendor" -> vendor
        )
    },
    pomExtra <<= (pomExtra, name, description) { (extra, name, desc) => extra ++ Seq(
      <name>{name}</name>,
      <description>{desc}</description>,
      <url>http://scalatra.org</url>,
      <licenses>
        <license>
          <name>BSD</name>
          <url>http://github.com/scalatra/scalatra/raw/HEAD/LICENSE</url>
          <distribution>repo</distribution>
        </license>
      </licenses>,
      <scm>
        <url>http://github.com/scalatra/scalatra</url>
        <connection>scm:git:git://github.com/scalatra/scalatra.git</connection>
      </scm>,
      <developers>
        <developer>
          <id>riffraff</id>
          <name>Gabriele Renzi</name>
          <url>http://www.riffraff.info</url>
        </developer>
        <developer>
          <id>alandipert</id>
          <name>Alan Dipert</name>
          <url>http://alan.dipert.org</url>
        </developer>
        <developer>
          <id>rossabaker</id>
          <name>Ross A. Baker</name>
          <url>http://www.rossabaker.com/</url>
        </developer>
        <developer>
          <id>chirino</id>
          <name>Hiram Chirino</name>
          <url>http://hiramchirino.com/blog/</url>
        </developer>
        <developer>
          <id>casualjim</id>
          <name>Ivan Porto Carrero</name>
          <url>http://flanders.co.nz/</url>
        </developer>
      </developers>
    )},
    publishTo <<= (version) { version: String =>
      val nexus = "http://nexus-direct.scala-tools.org/content/repositories/"
      if (version.trim.endsWith("SNAPSHOT")) 
        Some("Sonatype Nexus Snapshots" at "https://oss.sonatype.org/content/repositories/snapshots")
      else                                  
        Some("Sonatype Nexus Release Staging" at "https://oss.sonatype.org/service/local/staging/deploy/maven2")
    },
<<<<<<< HEAD
    credentials += Credentials(Path.userHome / ".ivy2" / ".credentials"),
    resolvers += ScalaToolsSnapshots // for org.specs2:scalaz-core
  ) ++ SignerPlugin.signerSettings 
=======
    credentials += Credentials(Path.userHome / ".ivy2" / ".credentials")
  )
>>>>>>> 27995488

  val sonatypeSnapshots = "Sonatype Nexus Snapshots" at "https://oss.sonatype.org/content/repositories/snapshots"

  object Dependencies {
    val base64 = "net.iharder" % "base64" % "2.3.8"

    val commonsFileupload = "commons-fileupload" % "commons-fileupload" % "1.2.1"

    val commonsIo = "commons-io" % "commons-io" % "1.4"

    private def jettyDep(name: String) = "org.eclipse.jetty" % name % "7.4.1.v20110513"
    val testJettyServlet = jettyDep("test-jetty-servlet")
    val jettyWebsocket = jettyDep("jetty-websocket")

    val junit = "junit" % "junit" % "4.8.1"

    val liftJson = "net.liftweb" %% "lift-json" % "2.4-M2"

    def scalate(scalaVersion: String) = {
      val libVersion = scalaVersion match {
        case "2.8.0" => "1.3.2"
        case "2.8.1" => "1.4.1"
        case _ => "1.5.0"
      }
      "org.fusesource.scalate" % "scalate-core" % libVersion
    }

    def scalatest(scalaVersion: String) = {
      val libArtifactId = scalaVersion match {
        case x if (x startsWith "2.9.") => "scalatest_2.9.0"
        case x if (x startsWith "2.8") => "scalatest"
      }
      val libVersion = scalaVersion match {
        case x if (x startsWith "2.9.") => "1.4.1"
        case x if (x startsWith "2.8.") => "1.3"
      }
      "org.scalatest" % libArtifactId % libVersion
    }

    def specs(scalaVersion: String) = {
      val libArtifactId = scalaVersion match {
        case "2.9.0-1" => "specs_2.9.0"
        case x => "specs_"+x
      }
      val libVersion = scalaVersion match {
        case "2.8.0" => "1.6.5"
        case x => "1.6.8"
      }
      "org.scala-tools.testing" % libArtifactId % libVersion
    }

    def specs2(scalaVersion: String) = {
      val libArtifactId = scalaVersion match {
        case "2.8.0" => "specs2_2.8.1" // Not released for 2.8.0, but is compatible
        case x => "specs2_"+x
      }
      "org.specs2" % libArtifactId % "1.3"
    }

    val servletApi = "javax.servlet" % "servlet-api" % "2.5" % "provided"

    def socketioCore(version: String) = "org.scalatra.socketio-java" % "socketio-core" % version
  }
  import Dependencies._

  lazy val scalatraProject = Project("scalatra-project", file("."), 
    settings = scalatraSettings)
    .settings(
      publishArtifact in Compile := false,
      description := "A tiny, Sinatra-like web framework for Scala")
    .aggregate(scalatraCore, scalatraAuth, scalatraFileupload,
      scalatraScalate, scalatraSocketio, scalatraLiftJson,
      scalatraTest, scalatraScalatest, scalatraSpecs, scalatraSpecs2)

  lazy val scalatraCore = Project("scalatra", file("core"), 
    settings = scalatraSettings)
    .settings(
      libraryDependencies := Seq(servletApi),
      description := "The core Scalatra framework")
    .testWithScalatraTest

  lazy val scalatraAuth = Project("scalatra-auth", file("auth"), 
    settings = scalatraSettings)
    .settings(
       libraryDependencies := Seq(servletApi, base64),
       description := "Scalatra authentication module")
    .dependsOn(scalatraCore)
    .testWithScalatraTest

  lazy val scalatraFileupload = Project("scalatra-fileupload", file("fileupload"), 
    settings = scalatraSettings)
    .settings(
      libraryDependencies := Seq(servletApi, commonsFileupload, commonsIo),
      description := "Commons-Fileupload integration with Scalatra")
    .dependsOn(scalatraCore)
    .testWithScalatraTest

  lazy val scalatraScalate = Project("scalatra-scalate", file("scalate"), 
    settings = scalatraSettings)
    .settings(
      libraryDependencies <<= (scalaVersion, libraryDependencies) {
        (sv, deps) => deps ++ Seq(scalate(sv), servletApi)
      },
      description := "Scalate integration with Scalatra")
    .dependsOn(scalatraCore)
    .testWithScalatraTest

  lazy val scalatraSocketio = Project("scalatra-socketio", file("socketio"), 
    settings = scalatraSettings)
    .settings(
      libraryDependencies <<= (version, libraryDependencies) {
        (v, deps) => deps ++ Seq(jettyWebsocket, socketioCore(v))
      },
      resolvers += sonatypeSnapshots,
      description := "Socket IO support for Scalatra"
    )
    .dependsOn(scalatraCore)
    .testWithScalatraTest

  lazy val scalatraLiftJson = Project("scalatra-lift-json", file("lift-json"),
    settings = scalatraSettings)
    .settings(
      libraryDependencies := Seq(liftJson, servletApi),
      description := "Lift JSON support for Scalatra"
    )
    .dependsOn(scalatraCore)
    .testWithScalatraTest

  lazy val scalatraTest = Project("scalatra-test", file("test"), 
    settings = scalatraSettings)
    .settings(
      libraryDependencies := Seq(testJettyServlet),
      description := "The abstract Scalatra test framework")

  lazy val scalatraScalatest = Project("scalatra-scalatest", file("scalatest"), 
    settings = scalatraSettings)
    .settings(
      libraryDependencies <<= (scalaVersion, libraryDependencies) {
        (sv, deps) => deps ++ Seq(scalatest(sv), junit)
      },
      description := "ScalaTest support for the Scalatra test framework")
    .dependsOn(scalatraTest)

  lazy val scalatraSpecs = Project("scalatra-specs", file("specs"), 
    settings = scalatraSettings)
    .settings(
      libraryDependencies <<= (scalaVersion, libraryDependencies) {
        (sv, deps) => deps ++ Seq(specs(sv))
      },
      description := "Specs support for the Scalatra test framework")
    .dependsOn(scalatraTest)

  lazy val scalatraSpecs2 = Project("scalatra-specs2", file("specs2"), 
    settings = scalatraSettings)
    .settings(
      libraryDependencies <<= (scalaVersion, libraryDependencies) {
        (sv, deps) => deps ++ Seq(specs2(sv))
      },
      description := "Specs2 support for the Scalatra test framework")
    .dependsOn(scalatraTest)

  class RichProject(project: Project) {
    def testWithScalatraTest = {
      val testProjects = Seq(scalatraScalatest, scalatraSpecs, scalatraSpecs2)
      val testDeps = testProjects map { _ % "test" }
      project.dependsOn(testDeps : _*)
    }
  }
  implicit def project2RichProject(project: Project): RichProject = new RichProject(project) 
}<|MERGE_RESOLUTION|>--- conflicted
+++ resolved
@@ -77,14 +77,9 @@
       else                                  
         Some("Sonatype Nexus Release Staging" at "https://oss.sonatype.org/service/local/staging/deploy/maven2")
     },
-<<<<<<< HEAD
     credentials += Credentials(Path.userHome / ".ivy2" / ".credentials"),
     resolvers += ScalaToolsSnapshots // for org.specs2:scalaz-core
-  ) ++ SignerPlugin.signerSettings 
-=======
-    credentials += Credentials(Path.userHome / ".ivy2" / ".credentials")
   )
->>>>>>> 27995488
 
   val sonatypeSnapshots = "Sonatype Nexus Snapshots" at "https://oss.sonatype.org/content/repositories/snapshots"
 
