--- conflicted
+++ resolved
@@ -11,13 +11,8 @@
 
   lazy val scalatraSettings = Defaults.defaultSettings ++ Seq(
     organization := "org.scalatra",
-<<<<<<< HEAD
     version := "2.1.0-SNAPSHOT",
-    crossScalaVersions := Seq("2.9.1", "2.9.0-1", "2.9.0", "2.8.2", "2.8.1"),
-=======
-    version := "2.0.4-SNAPSHOT",
     crossScalaVersions := Seq("2.9.1", "2.9.0-1", "2.8.2", "2.8.1"),
->>>>>>> 111075a9
     scalaVersion <<= (crossScalaVersions) { versions => versions.head },
     scalacOptions ++= Seq("-unchecked", "-deprecation"),
     manifestSetting,
