import sbt._
import Keys._
import scala.xml._
import com.github.siasia.WebPlugin.{webSettings, jettyPort}

object ScalatraBuild extends Build {
  val description = SettingKey[String]("description")

  val scalatraSettings = Defaults.defaultSettings ++ Seq(
    organization := "org.scalatra",
    version := "2.0.0-SNAPSHOT",
<<<<<<< HEAD
    crossScalaVersions := Seq("2.8.1", "2.8.2.RC1"),
=======
    crossScalaVersions := Seq("2.9.0-1", "2.9.1.RC4", "2.9.0"),
>>>>>>> b922ff8f
    scalaVersion <<= (crossScalaVersions) { versions => versions.head },
    scalacOptions ++= Seq("-unchecked", "-deprecation"),
    packageOptions <<= (packageOptions, name, version, organization) map {
      (opts, title, version, vendor) =>
        opts :+ Package.ManifestAttributes(
          "Created-By" -> "Simple Build Tool",
          "Built-By" -> System.getProperty("user.name"),
          "Build-Jdk" -> System.getProperty("java.version"),
          "Specification-Title" -> title,
          "Specification-Version" -> version,
          "Specification-Vendor" -> vendor,
          "Implementation-Title" -> title,
          "Implementation-Version" -> version,
          "Implementation-Vendor-Id" -> vendor,
          "Implementation-Vendor" -> vendor
        )
    },
    pomExtra <<= (pomExtra, name, description) { (extra, name, desc) => extra ++ Seq(
      <name>{name}</name>,
      <description>{desc}</description>,
      <url>http://scalatra.org</url>,
      <licenses>
        <license>
          <name>BSD</name>
          <url>http://github.com/scalatra/scalatra/raw/HEAD/LICENSE</url>
          <distribution>repo</distribution>
        </license>
      </licenses>,
      <scm>
        <url>http://github.com/scalatra/scalatra</url>
        <connection>scm:git:git://github.com/scalatra/scalatra.git</connection>
      </scm>,
      <developers>
        <developer>
          <id>riffraff</id>
          <name>Gabriele Renzi</name>
          <url>http://www.riffraff.info</url>
        </developer>
        <developer>
          <id>alandipert</id>
          <name>Alan Dipert</name>
          <url>http://alan.dipert.org</url>
        </developer>
        <developer>
          <id>rossabaker</id>
          <name>Ross A. Baker</name>
          <url>http://www.rossabaker.com/</url>
        </developer>
        <developer>
          <id>chirino</id>
          <name>Hiram Chirino</name>
          <url>http://hiramchirino.com/blog/</url>
        </developer>
        <developer>
          <id>casualjim</id>
          <name>Ivan Porto Carrero</name>
          <url>http://flanders.co.nz/</url>
        </developer>
        <developer>
          <id>jlarmstrong</id>
          <name>Jared Armstrong</name>
          <url>http://www.jaredarmstrong.name/</url>
        </developer>
      </developers>
    )},
    publishTo <<= (version) { version: String =>
      val nexus = "http://nexus-direct.scala-tools.org/content/repositories/"
      if (version.trim.endsWith("SNAPSHOT"))
        Some("Sonatype Nexus Snapshots" at "https://oss.sonatype.org/content/repositories/snapshots")
      else
        Some("Sonatype Nexus Release Staging" at "https://oss.sonatype.org/service/local/staging/deploy/maven2")
    },
<<<<<<< HEAD
    resolvers += ScalaToolsSnapshots // for org.specs2:scalaz-core
=======
    autoCompilerPlugins := true,
    addCompilerPlugin("org.scala-tools.sxr" % "sxr_2.9.0" % "0.2.7"),
    scalacOptions in Compile <+= scalaSource in Compile map {
      "-P:sxr:base-directory:" + _.getAbsolutePath
    }
>>>>>>> b922ff8f
  )

  val sonatypeSnapshots = "Sonatype Nexus Snapshots" at "https://oss.sonatype.org/content/repositories/snapshots"

  object Dependencies {
    def antiXml(scalaVersion: String) = {
      val libArtifactId = scalaVersion match {
<<<<<<< HEAD
        case "2.8.2.RC1" => "anti-xml_2.8.1"
=======
        case "2.9.1.RC4" => "anti-xml_2.9.0"
        case "2.9.0-1" => "anti-xml_2.9.0"
>>>>>>> b922ff8f
        case x => "anti-xml_"+x
      }
      "com.codecommit" % libArtifactId % "0.2"
    }

    val base64 = "net.iharder" % "base64" % "2.3.8"

    val commonsFileupload = "commons-fileupload" % "commons-fileupload" % "1.2.1"

    val commonsIo = "commons-io" % "commons-io" % "2.0.1"

    private def jettyDep(name: String) = "org.eclipse.jetty" % name % "7.4.5.v20110725"
    val testJettyServlet = jettyDep("test-jetty-servlet")
    val jettyWebsocket = jettyDep("jetty-websocket")
    val jettyWebapp = jettyDep("jetty-webapp")

    val junit = "junit" % "junit" % "4.8.2"

    def liftJson(scalaVersion: String) = {
      val libArtifactId = scalaVersion match {
<<<<<<< HEAD
        case "2.8.2.RC1" => "lift-json_2.8.1"
=======
        case "2.9.1.RC4" => "lift-json_2.9.0"
>>>>>>> b922ff8f
        case x => "lift-json_"+x
      }
      "net.liftweb" % libArtifactId % "2.4-M3"
    }

    def scalate(scalaVersion: String) = {
      "org.fusesource.scalate" % "scalate-core" % "1.4.1"
    }

    def scalatest(scalaVersion: String) = {
      val libArtifactId = scalaVersion match {
<<<<<<< HEAD
        case "2.8.2.RC1" => "scalatest_2.8.1"
=======
        case "2.9.1.RC4" => "scalatest_2.9.0"
>>>>>>> b922ff8f
        case x => "scalatest_"+x
      }
      "org.scalatest" % libArtifactId % "1.5.1"
    }

    def specs(scalaVersion: String) = {
      val libArtifactId = scalaVersion match {
<<<<<<< HEAD
        case "2.8.2.RC1" => "specs_2.8.1"
=======
        case "2.9.1.RC4" => "specs_2.9.0"
        case "2.9.0-1" => "specs_2.9.0"
>>>>>>> b922ff8f
        case x => "specs_"+x
      }
      "org.scala-tools.testing" % libArtifactId % "1.6.8"
    }

    def specs2(scalaVersion: String) = {
      val libArtifactId = scalaVersion match {
<<<<<<< HEAD
        case "2.8.2.RC1" => "specs2_2.8.1"
=======
        case "2.9.1.RC4" => "specs2_2.9.0-1"
>>>>>>> b922ff8f
        case x => "specs2_"+x
      }
      "org.specs2" % libArtifactId % "1.5"
    }

    val servletApi = "javax.servlet" % "servlet-api" % "2.5" % "provided"

    def socketioCore(version: String) = "org.scalatra.socketio-java" % "socketio-core" % version

    val testng = "org.testng" % "testng" % "6.1.1" % "optional"
  }
  import Dependencies._

  lazy val scalatraProject = Project("scalatra-project", file("."),
    settings = scalatraSettings ++ Unidoc.settings)
    .settings(
      publishArtifact in Compile := false,
      description := "A tiny, Sinatra-like web framework for Scala")
    .aggregate(scalatraCore, scalatraAuth, scalatraFileupload,
      scalatraScalate, scalatraSocketio, scalatraLiftJson, scalatraAntiXml,
      scalatraTest, scalatraScalatest, scalatraSpecs, scalatraSpecs2,
      scalatraExample)

  lazy val scalatraCore = Project("scalatra", file("core"),
    settings = scalatraSettings)
    .settings(
      libraryDependencies ++= Seq(servletApi),
      description := "The core Scalatra framework")
    .testWithScalatraTest

  lazy val scalatraAuth = Project("scalatra-auth", file("auth"),
    settings = scalatraSettings)
    .settings(
       libraryDependencies ++= Seq(servletApi, base64),
       description := "Scalatra authentication module")
    .dependsOn(scalatraCore)
    .testWithScalatraTest

  lazy val scalatraFileupload = Project("scalatra-fileupload", file("fileupload"),
    settings = scalatraSettings)
    .settings(
      libraryDependencies ++= Seq(servletApi, commonsFileupload, commonsIo),
      description := "Commons-Fileupload integration with Scalatra")
    .dependsOn(scalatraCore)
    .testWithScalatraTest

  lazy val scalatraScalate = Project("scalatra-scalate", file("scalate"),
    settings = scalatraSettings)
    .settings(
      libraryDependencies <<= (scalaVersion, libraryDependencies) {
        (sv, deps) => deps ++ Seq(scalate(sv), servletApi)
      },
      description := "Scalate integration with Scalatra")
    .dependsOn(scalatraCore)
    .testWithScalatraTest

  lazy val scalatraSocketio = Project("scalatra-socketio", file("socketio"),
    settings = scalatraSettings)
    .settings(
      libraryDependencies <<= (version, libraryDependencies) {
        (v, deps) => deps ++ Seq(jettyWebsocket, socketioCore(v))
      },
      resolvers += sonatypeSnapshots,
      description := "Socket IO support for Scalatra"
    )
    .dependsOn(scalatraCore)
    .testWithScalatraTest

  lazy val scalatraLiftJson = Project("scalatra-lift-json", file("lift-json"),
    settings = scalatraSettings)
    .settings(
      libraryDependencies <<= (scalaVersion, libraryDependencies) {
        (sv, deps) => deps ++ Seq(liftJson(sv), servletApi)
      },
      description := "Lift JSON support for Scalatra"
    )
    .dependsOn(scalatraCore)
    .testWithScalatraTest

  lazy val scalatraAntiXml = Project("scalatra-anti-xml", file("anti-xml"),
    settings = scalatraSettings)
    .settings(
      libraryDependencies <<= (scalaVersion, libraryDependencies) {
        (sv, deps) => deps ++ Seq(antiXml(sv), servletApi)
      },
      description := "Anti-XML support for Scalatra")
    .dependsOn(scalatraCore)
    .testWithScalatraTest

  lazy val scalatraTest = Project("scalatra-test", file("test"),
    settings = scalatraSettings)
    .settings(
      libraryDependencies ++= Seq(testJettyServlet),
      description := "The abstract Scalatra test framework")

  lazy val scalatraScalatest = Project("scalatra-scalatest", file("scalatest"),
    settings = scalatraSettings)
    .settings(
      libraryDependencies <<= (scalaVersion, libraryDependencies) {
        (sv, deps) => deps ++ Seq(scalatest(sv), junit, testng)
      },
      description := "ScalaTest support for the Scalatra test framework")
    .dependsOn(scalatraTest)

  lazy val scalatraSpecs = Project("scalatra-specs", file("specs"),
    settings = scalatraSettings)
    .settings(
      libraryDependencies <<= (scalaVersion, libraryDependencies) {
        (sv, deps) => deps ++ Seq(specs(sv))
      },
      description := "Specs support for the Scalatra test framework")
    .dependsOn(scalatraTest)

  lazy val scalatraSpecs2 = Project("scalatra-specs2", file("specs2"),
    settings = scalatraSettings)
    .settings(
      libraryDependencies <<= (scalaVersion, libraryDependencies) {
        (sv, deps) => deps ++ Seq(specs2(sv))
      },
      description := "Specs2 support for the Scalatra test framework")
    .dependsOn(scalatraTest)

  lazy val scalatraExample = Project("scalatra-example", file("example"),
    settings = scalatraSettings)
    .settings(webSettings :_*)
    .settings(
      resolvers += sonatypeSnapshots,
      libraryDependencies ++= Seq(servletApi, jettyWebapp % "jetty"),
      description := "Scalatra example project",
      publish := {},
      publishLocal := {})
    .dependsOn(scalatraCore, scalatraScalate, scalatraAuth, scalatraFileupload,
               scalatraSocketio)

  class RichProject(project: Project) {
    def testWithScalatraTest = {
      val testProjects = Seq(scalatraScalatest, scalatraSpecs, scalatraSpecs2)
      val testDeps = testProjects map { _ % "test" }
      project.dependsOn(testDeps : _*)
    }
  }
  implicit def project2RichProject(project: Project): RichProject = new RichProject(project)
}<|MERGE_RESOLUTION|>--- conflicted
+++ resolved
@@ -9,11 +9,7 @@
   val scalatraSettings = Defaults.defaultSettings ++ Seq(
     organization := "org.scalatra",
     version := "2.0.0-SNAPSHOT",
-<<<<<<< HEAD
     crossScalaVersions := Seq("2.8.1", "2.8.2.RC1"),
-=======
-    crossScalaVersions := Seq("2.9.0-1", "2.9.1.RC4", "2.9.0"),
->>>>>>> b922ff8f
     scalaVersion <<= (crossScalaVersions) { versions => versions.head },
     scalacOptions ++= Seq("-unchecked", "-deprecation"),
     packageOptions <<= (packageOptions, name, version, organization) map {
@@ -86,15 +82,7 @@
       else
         Some("Sonatype Nexus Release Staging" at "https://oss.sonatype.org/service/local/staging/deploy/maven2")
     },
-<<<<<<< HEAD
     resolvers += ScalaToolsSnapshots // for org.specs2:scalaz-core
-=======
-    autoCompilerPlugins := true,
-    addCompilerPlugin("org.scala-tools.sxr" % "sxr_2.9.0" % "0.2.7"),
-    scalacOptions in Compile <+= scalaSource in Compile map {
-      "-P:sxr:base-directory:" + _.getAbsolutePath
-    }
->>>>>>> b922ff8f
   )
 
   val sonatypeSnapshots = "Sonatype Nexus Snapshots" at "https://oss.sonatype.org/content/repositories/snapshots"
@@ -102,12 +90,7 @@
   object Dependencies {
     def antiXml(scalaVersion: String) = {
       val libArtifactId = scalaVersion match {
-<<<<<<< HEAD
         case "2.8.2.RC1" => "anti-xml_2.8.1"
-=======
-        case "2.9.1.RC4" => "anti-xml_2.9.0"
-        case "2.9.0-1" => "anti-xml_2.9.0"
->>>>>>> b922ff8f
         case x => "anti-xml_"+x
       }
       "com.codecommit" % libArtifactId % "0.2"
@@ -128,11 +111,8 @@
 
     def liftJson(scalaVersion: String) = {
       val libArtifactId = scalaVersion match {
-<<<<<<< HEAD
         case "2.8.2.RC1" => "lift-json_2.8.1"
-=======
         case "2.9.1.RC4" => "lift-json_2.9.0"
->>>>>>> b922ff8f
         case x => "lift-json_"+x
       }
       "net.liftweb" % libArtifactId % "2.4-M3"
@@ -144,11 +124,7 @@
 
     def scalatest(scalaVersion: String) = {
       val libArtifactId = scalaVersion match {
-<<<<<<< HEAD
         case "2.8.2.RC1" => "scalatest_2.8.1"
-=======
-        case "2.9.1.RC4" => "scalatest_2.9.0"
->>>>>>> b922ff8f
         case x => "scalatest_"+x
       }
       "org.scalatest" % libArtifactId % "1.5.1"
@@ -156,12 +132,7 @@
 
     def specs(scalaVersion: String) = {
       val libArtifactId = scalaVersion match {
-<<<<<<< HEAD
         case "2.8.2.RC1" => "specs_2.8.1"
-=======
-        case "2.9.1.RC4" => "specs_2.9.0"
-        case "2.9.0-1" => "specs_2.9.0"
->>>>>>> b922ff8f
         case x => "specs_"+x
       }
       "org.scala-tools.testing" % libArtifactId % "1.6.8"
@@ -169,11 +140,7 @@
 
     def specs2(scalaVersion: String) = {
       val libArtifactId = scalaVersion match {
-<<<<<<< HEAD
         case "2.8.2.RC1" => "specs2_2.8.1"
-=======
-        case "2.9.1.RC4" => "specs2_2.9.0-1"
->>>>>>> b922ff8f
         case x => "specs2_"+x
       }
       "org.specs2" % libArtifactId % "1.5"
