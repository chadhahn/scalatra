import sbt._
import Keys._
import scala.xml._
import java.net.URL
import com.github.siasia.WebPlugin.webSettings
import ls.Plugin.LsKeys

object ScalatraBuild extends Build {
  import Dependencies._
  import Resolvers._

  lazy val majorVersion = "2.3"

  lazy val scalatraSettings = Defaults.defaultSettings ++ ls.Plugin.lsSettings ++ Seq(
    organization := "org.scalatra",
    version := "%s.0-SNAPSHOT" format majorVersion,
    scalaVersion := "2.10.0-RC3",
    scalacOptions ++= Seq("-unchecked", "-deprecation"),
    javacOptions ++= Seq("-target", "1.6", "-source", "1.6"),
    manifestSetting,
    publishSetting,
    crossPaths := true,
    resolvers ++= Seq( sonatypeNexusSnapshots, sonatypeNexusReleases, fuseSourceSnapshots),
    (LsKeys.tags in LsKeys.lsync) := Seq("web", "sinatra"),
    (LsKeys.docsUrl in LsKeys.lsync) := Some(new URL("http://www.scalatra.org/%s/book/" format majorVersion))
  ) ++ mavenCentralFrouFrou //++ jettyOrbitHack

  lazy val scalatraProject = Project(
    id = "scalatra-project",
    base = file("."),
    settings = scalatraSettings ++ Unidoc.unidocSettings ++ doNotPublish ++ Seq(
      description := "A tiny, Sinatra-like web framework for Scala",
      Unidoc.unidocExclude := Seq("scalatra-example"),
      LsKeys.skipWrite := true
    ),
    aggregate = Seq(scalatraCore, scalatraAuth, scalatraFileupload, scalatraCommands,
      scalatraScalate, scalatraJson, scalatraSlf4j, scalatraAtmosphere,
      scalatraTest, scalatraScalatest, scalatraSpecs2,
      scalatraExample, scalatraAkka, scalatraSwagger, scalatraJetty,
      scalatraCommon, scalatraSwaggerExt)
  )

  lazy val scalatraCommon = Project(
    id = "scalatra-common",
    base = file("common"),
    settings = scalatraSettings ++ Seq(
      libraryDependencies ++= Seq(servletApiProvided)
    )
  )

  lazy val scalatraCore = Project(
    id = "scalatra",
    base = file("core"),
    settings = scalatraSettings ++ Seq(
      libraryDependencies ++= Seq(
        servletApiProvided,
        grizzledSlf4j,
        backchatRl,
        jodaTime,
        jodaConvert,
        akkaDep("akka-actor") % "test"
      ),
      description := "The core Scalatra framework"
    )
  ) dependsOn(
    scalatraSpecs2 % "test->compile",
    scalatraScalatest % "test->compile",
    scalatraCommon % "compile;test->test"
  )

  lazy val scalatraAuth = Project(
    id = "scalatra-auth",
    base = file("auth"),
    settings = scalatraSettings ++ Seq(
      libraryDependencies ++= Seq(base64),
      description := "Scalatra authentication module"
    )
  ) dependsOn(scalatraCore % "compile;test->test;provided->provided", scalatraCommands)

  lazy val scalatraAkka = Project(
    id = "scalatra-akka",
    base = file("akka"),
    settings = scalatraSettings ++ Seq(
      libraryDependencies ++= Seq(akkaActor, akkaTestkit),
      resolvers += "Akka Repo" at "http://repo.akka.io/repository",
      description := "Scalatra akka integration module"
    )
  ) dependsOn(scalatraCore % "compile;test->test;provided->provided")

  lazy val scalatraFileupload = Project(
    id = "scalatra-fileupload",
    base = file("fileupload"),
    settings = scalatraSettings ++ Seq(
      libraryDependencies ++= Seq(commonsFileupload, commonsIo),
      description := "Commons-Fileupload integration with Scalatra"
    )
  ) dependsOn(scalatraCore % "compile;test->test;provided->provided")

  lazy val scalatraAtmosphere = Project(
    id = "scalatra-atmosphere",
    base = file("atmosphere"),
    settings = scalatraSettings ++ Seq(
      libraryDependencies ++= Seq(atmosphere, akkaActor, akkaTestkit),
      description := "Atmosphere integration for scalatra"
    )
  ) dependsOn(scalatraJson % "compile;test->test;provided->provided")

  lazy val scalatraScalate = Project(
    id = "scalatra-scalate",
    base = file("scalate"),
    settings = scalatraSettings ++ Seq(
      libraryDependencies ++= Seq(scalate),
      resolvers ++= Seq(sonatypeNexusSnapshots),
      description := "Scalate integration with Scalatra"
    )
  ) dependsOn(scalatraCore % "compile;test->test;provided->provided")

  lazy val scalatraJson = Project(
    id = "scalatra-json",
    base = file("json"),
    settings = scalatraSettings ++ Seq(
      description := "JSON support for Scalatra",
      libraryDependencies ++= json4s
    )
  ) dependsOn(scalatraCore % "compile;test->test;provided->provided")

  lazy val scalatraCommands = Project(
    id = "scalatra-commands",
    base = file("commands"),
    settings = scalatraSettings ++ Seq(
      libraryDependencies ++= Seq(
        "commons-validator"       % "commons-validator"  % "1.4.0",
        "io.backchat.inflector"  %% "scala-inflector"    % "1.3.5" cross CrossVersion.full
      ),
      libraryDependencies ++= Seq(scalaz, jodaTime, jodaConvert),
      initialCommands :=
        """
          |import scalaz._
          |import Scalaz._
          |import org.scalatra._
          |import org.scalatra.util._
          |import conversion._
          |import commands._
          |import BindingSyntax._
        """.stripMargin,
      description := "Data binding and validation with scalaz for Scalatra"
    )
  ) dependsOn(
    scalatraJson % "compile;test->test;provided->provided")

  lazy val scalatraJetty = Project(
    id = "scalatra-jetty",
    base = file("jetty"),
    settings = scalatraSettings ++ Seq(
      libraryDependencies ++= Seq(
        servletApi,
        jettyServlet
      ),
      description := "Embedded Jetty server for Scalatra apps"
    )
  ) dependsOn(scalatraCore % "compile;test->test;provided->provided")

  lazy val scalatraTest = Project(
    id = "scalatra-test",
    base = file("test"),
    settings = scalatraSettings ++ Seq(
      libraryDependencies ++= Seq(
        grizzledSlf4j,
        jettyWebapp,
        servletApi,
        mockitoAll,
        commonsLang3,
        specs2 % "test",
        httpClient,
        httpMime,
        jodaTime % "provided",
        jodaConvert % "provided"
      ),
      description := "The abstract Scalatra test framework"
    )
  ) dependsOn(scalatraCommon % "compile;test->test;provided->provided")

  lazy val scalatraScalatest = Project(
    id = "scalatra-scalatest",
    base = file("scalatest"),
    settings = scalatraSettings ++ Seq(
      libraryDependencies ++= Seq(scalatest, junit, testng, guice),
      description := "ScalaTest support for the Scalatra test framework"
    )
  ) dependsOn(scalatraTest % "compile;test->test;provided->provided")

  lazy val scalatraSpecs2 = Project(
    id = "scalatra-specs2",
    base = file("specs2"),
    settings = scalatraSettings ++ Seq(
      libraryDependencies += specs2,
      description := "Specs2 support for the Scalatra test framework"
    )
  ) dependsOn(scalatraTest % "compile;test->test;provided->provided")

  lazy val scalatraSwagger = Project(
    id = "scalatra-swagger",
    base = file("swagger"),
    settings = scalatraSettings ++ Seq(
      libraryDependencies ++= Seq(json4sExt, swagger("core"), swagger("annotations")),
      description := "Scalatra integration with Swagger"
    )
  ) dependsOn(scalatraCore % "compile;test->test;provided->provided", scalatraJson % "compile;test->test;provided->provided")

  lazy val scalatraSwaggerExt = Project(
    id = "scalatra-swagger-ext",
    base = file("swagger-ext"),
    settings = scalatraSettings ++ Seq(
      description := "Deeper Swagger integration for scalatra"
    )
  ) dependsOn(scalatraSwagger % "compile;test->test;provided->provided", scalatraCommands % "compile;test->test;provided->provided", scalatraAuth % "compile;test->test")

  lazy val scalatraSlf4j = Project(
    id = "scalatra-slf4j",
    base = file("slf4j"),
    settings = scalatraSettings ++ Seq(
      libraryDependencies ++= Seq(grizzledSlf4j, logback % "provided"),
      description := "Scalatra integration with SLF4J and Logback"
    )
  ) dependsOn(scalatraCore % "compile;test->test;provided->provided")

 lazy val scalatraExample = Project(
   id = "scalatra-example",
   base = file("example"),
   settings = scalatraSettings ++ webSettings ++ doNotPublish ++ Seq(
     resolvers ++= Seq(sonatypeNexusSnapshots),
     libraryDependencies += servletApiTest,
     libraryDependencies += jettyDep("jetty-websocket"),
     libraryDependencies ++= Seq(jettyWebapp % "container;test", slf4jSimple),
     libraryDependencies += json4sDep("json4s-jackson"),
     description := "Scalatra example project"
   )
 ) dependsOn(
   scalatraCore % "compile;test->test;provided->provided", scalatraScalate,
   scalatraAuth, scalatraFileupload, scalatraAkka, scalatraJetty, scalatraCommands, scalatraAtmosphere
 )

  object Dependencies {

    val atmosphere = "org.atmosphere" % "atmosphere-runtime" % "1.0.4"

    val base64 = "net.iharder" % "base64" % "2.3.8"

    val backchatRl = "io.backchat.rl" % "rl" % "0.3.3" cross CrossVersion.full

<<<<<<< HEAD
    def akkaDep(name: String) = "com.typesafe.akka" % name % "2.1.0-RC3" cross CrossVersion.full
    val akkaActor = akkaDep("akka-actor")
    val akkaTestkit = akkaDep("akka-testkit") % "test"
=======
    val akkaActor = "com.typesafe.akka" % "akka-actor" % "2.0.4"
    val akkaTestkit = "com.typesafe.akka" % "akka-testkit" % "2.0.4" % "test"
>>>>>>> 45789277

    val commonsFileupload = "commons-fileupload" % "commons-fileupload" % "1.2.1"
    val commonsIo = "commons-io" % "commons-io" % "2.1"
    val commonsLang3 = "org.apache.commons" % "commons-lang3" % "3.1"

    val httpClient = "org.apache.httpcomponents" % "httpclient" % "4.2"

    val httpMime   = "org.apache.httpcomponents" % "httpmime"   % "4.2"

    val grizzledSlf4j = "org.clapper" %% "grizzled-slf4j" % "1.0.1"

    def jettyDep(name: String) = "org.eclipse.jetty" % name % "8.1.3.v20120416"

    val jettyServlet = jettyDep("jetty-servlet")
    val jettyWebapp = jettyDep("jetty-webapp")

    val junit = "junit" % "junit" % "4.10"

    def json4sDep(name: String) = "org.json4s" % name % "3.1.0-SNAPSHOT" cross CrossVersion.full

    val json4sExt = json4sDep("json4s-ext")
    val json4sNative = json4sDep("json4s-native")

    val json4s = Seq(
      json4sDep("json4s-core"),
      json4sNative % "provided",
      json4sDep("json4s-jackson") % "provided"
    )

    val mockitoAll = "org.mockito" % "mockito-all" % "1.9.0"

    val scalate = "org.fusesource.scalate" % "scalate-core" % "1.6.0-SNAPSHOT" cross CrossVersion.full

    val scalatest = "org.scalatest" % "scalatest" % "1.8-B1" cross CrossVersion.full

    val testng = "org.testng" % "testng" % "6.7" % "optional"

    val guice = "com.google.inject" % "guice" % "3.0" % "optional"

    val specs = "org.scala-tools.testing" %% "specs" % "1.6.9"

    val specs2 = "org.specs2" % "specs2" % "1.12.3" cross CrossVersion.full

    val servletApi = "org.eclipse.jetty.orbit" % "javax.servlet" % "3.0.0.v201112011016" artifacts (Artifact("javax.servlet", "jar", "jar"))

    val servletApiProvided = "org.eclipse.jetty.orbit" % "javax.servlet" % "3.0.0.v201112011016" % "provided;test" artifacts (Artifact("javax.servlet", "jar", "jar"))

    val servletApiTest = "org.eclipse.jetty.orbit" % "javax.servlet" % "3.0.0.v201112011016" % "container;test" artifacts (Artifact("javax.servlet", "jar", "jar"))

    val slf4jSimple = "org.slf4j" % "slf4j-simple" % "1.7.2"

    val logback = "ch.qos.logback" % "logback-classic" % "1.0.7"

    val scalaz = "org.scalaz" %% "scalaz-core" % "6.0.4" cross CrossVersion.full

    val jodaTime = "joda-time" % "joda-time" % "2.1"

    val jodaConvert = "org.joda" % "joda-convert" % "1.2"

    val scalaj_collection = "org.scalaj" %% "scalaj-collection" % "1.2"

    def swagger(name: String) = "com.wordnik" % "swagger-%s".format(name) % "1.2.0" cross CrossVersion.full
  }

  object Resolvers {
    val sonatypeNexusSnapshots = "Sonatype Nexus Snapshots" at "https://oss.sonatype.org/content/repositories/snapshots"
    val sonatypeNexusReleases = "Sonatype Nexus Releases" at "https://oss.sonatype.org/content/repositories/releases"
    val sonatypeNexusStaging = "Sonatype Nexus Staging" at "https://oss.sonatype.org/service/local/staging/deploy/maven2"
    val fuseSourceSnapshots = "FuseSource Snapshots" at "http://repo.fusesource.com/nexus/content/repositories/snapshots"
  }

  lazy val manifestSetting = packageOptions <+= (name, version, organization) map {
    (title, version, vendor) =>
      Package.ManifestAttributes(
        "Created-By" -> "Simple Build Tool",
        "Built-By" -> System.getProperty("user.name"),
        "Build-Jdk" -> System.getProperty("java.version"),
        "Specification-Title" -> title,
        "Specification-Version" -> version,
        "Specification-Vendor" -> vendor,
        "Implementation-Title" -> title,
        "Implementation-Version" -> version,
        "Implementation-Vendor-Id" -> vendor,
        "Implementation-Vendor" -> vendor
      )
  }

  lazy val publishSetting = publishTo <<= (version) { version: String =>
    if (version.trim.endsWith("SNAPSHOT"))
      Some(sonatypeNexusSnapshots)
    else
      Some(sonatypeNexusStaging)
  }

  // Things we care about primarily because Maven Central demands them
  lazy val mavenCentralFrouFrou = Seq(
    homepage := Some(new URL("http://www.scalatra.org/")),
    startYear := Some(2009),
    licenses := Seq(("BSD", new URL("http://github.com/scalatra/scalatra/raw/HEAD/LICENSE"))),
    pomExtra <<= (pomExtra, name, description) {(pom, name, desc) => pom ++ Group(
      <scm>
        <url>http://github.com/scalatra/scalatra</url>
        <connection>scm:git:git://github.com/scalatra/scalatra.git</connection>
      </scm>
      <developers>
        <developer>
          <id>riffraff</id>
          <name>Gabriele Renzi</name>
          <url>http://www.riffraff.info</url>
        </developer>
        <developer>
          <id>alandipert</id>
          <name>Alan Dipert</name>
          <url>http://alan.dipert.org</url>
        </developer>
        <developer>
          <id>rossabaker</id>
          <name>Ross A. Baker</name>
          <url>http://www.rossabaker.com/</url>
        </developer>
        <developer>
          <id>chirino</id>
          <name>Hiram Chirino</name>
          <url>http://hiramchirino.com/blog/</url>
        </developer>
        <developer>
          <id>casualjim</id>
          <name>Ivan Porto Carrero</name>
          <url>http://flanders.co.nz/</url>
        </developer>
        <developer>
          <id>jlarmstrong</id>
          <name>Jared Armstrong</name>
          <url>http://www.jaredarmstrong.name/</url>
        </developer>
        <developer>
          <id>mnylen</id>
          <name>Mikko Nylen</name>
          <url>https://github.com/mnylen/</url>
        </developer>
        <developer>
          <id>dozed</id>
          <name>Stefan Ollinger</name>
          <url>http://github.com/dozed/</url>
        </developer>
        <developer>
          <id>sdb</id>
          <name>Stefan De Boey</name>
          <url>http://github.com/sdb/</url>
        </developer>
      </developers>
    )}
  )

  lazy val doNotPublish = Seq(publish := {}, publishLocal := {})



}<|MERGE_RESOLUTION|>--- conflicted
+++ resolved
@@ -248,14 +248,9 @@
 
     val backchatRl = "io.backchat.rl" % "rl" % "0.3.3" cross CrossVersion.full
 
-<<<<<<< HEAD
     def akkaDep(name: String) = "com.typesafe.akka" % name % "2.1.0-RC3" cross CrossVersion.full
     val akkaActor = akkaDep("akka-actor")
     val akkaTestkit = akkaDep("akka-testkit") % "test"
-=======
-    val akkaActor = "com.typesafe.akka" % "akka-actor" % "2.0.4"
-    val akkaTestkit = "com.typesafe.akka" % "akka-testkit" % "2.0.4" % "test"
->>>>>>> 45789277
 
     val commonsFileupload = "commons-fileupload" % "commons-fileupload" % "1.2.1"
     val commonsIo = "commons-io" % "commons-io" % "2.1"
