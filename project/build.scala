import sbt._
import Keys._
import scala.xml._
import com.github.siasia.WebPlugin.{webSettings, jettyPort}
import posterous.Publish._

object ScalatraBuild extends Build {
  val description = SettingKey[String]("description")
  val crossScalaVersions_2_8 = SettingKey[Seq[String]]("cross-scala-versions-2.8")

  val scalatraSettings = Defaults.defaultSettings ++ Seq(
    organization := "org.scalatra",
    version := "2.1.0-SNAPSHOT",
    crossScalaVersions := Seq("2.9.1", "2.9.0-1", "2.9.0"),
    crossScalaVersions_2_8 := Seq("2.8.1"),
    scalaVersion <<= (crossScalaVersions) { versions => versions.head },
    scalacOptions ++= Seq("-unchecked", "-deprecation"),
    packageOptions <<= (packageOptions, name, version, organization) map {
      (opts, title, version, vendor) =>
        opts :+ Package.ManifestAttributes(
          "Created-By" -> "Simple Build Tool",
          "Built-By" -> System.getProperty("user.name"),
          "Build-Jdk" -> System.getProperty("java.version"),
          "Specification-Title" -> title,
          "Specification-Version" -> version,
          "Specification-Vendor" -> vendor,
          "Implementation-Title" -> title,
          "Implementation-Version" -> version,
          "Implementation-Vendor-Id" -> vendor,
          "Implementation-Vendor" -> vendor
        )
    },
    pomExtra <<= (pomExtra, name, description) { (extra, name, desc) => extra ++ Seq(
      <name>{name}</name>,
      <description>{desc}</description>,
      <url>http://scalatra.org</url>,
      <licenses>
        <license>
          <name>BSD</name>
          <url>http://github.com/scalatra/scalatra/raw/HEAD/LICENSE</url>
          <distribution>repo</distribution>
        </license>
      </licenses>,
      <scm>
        <url>http://github.com/scalatra/scalatra</url>
        <connection>scm:git:git://github.com/scalatra/scalatra.git</connection>
      </scm>,
      <developers>
        <developer>
          <id>riffraff</id>
          <name>Gabriele Renzi</name>
          <url>http://www.riffraff.info</url>
        </developer>
        <developer>
          <id>alandipert</id>
          <name>Alan Dipert</name>
          <url>http://alan.dipert.org</url>
        </developer>
        <developer>
          <id>rossabaker</id>
          <name>Ross A. Baker</name>
          <url>http://www.rossabaker.com/</url>
        </developer>
        <developer>
          <id>chirino</id>
          <name>Hiram Chirino</name>
          <url>http://hiramchirino.com/blog/</url>
        </developer>
        <developer>
          <id>casualjim</id>
          <name>Ivan Porto Carrero</name>
          <url>http://flanders.co.nz/</url>
        </developer>
        <developer>
          <id>jlarmstrong</id>
          <name>Jared Armstrong</name>
          <url>http://www.jaredarmstrong.name/</url>
        </developer>
      </developers>
    )},
    publishTo <<= (version) { version: String =>
      val nexus = "http://nexus-direct.scala-tools.org/content/repositories/"
      if (version.trim.endsWith("SNAPSHOT"))
        Some("Sonatype Nexus Snapshots" at "https://oss.sonatype.org/content/repositories/snapshots")
      else
        Some("Sonatype Nexus Release Staging" at "https://oss.sonatype.org/service/local/staging/deploy/maven2")
    },
    resolvers += ScalaToolsSnapshots
/* This is crashing unidoc.
    autoCompilerPlugins := true,
    addCompilerPlugin("org.scala-tools.sxr" % "sxr_2.9.0" % "0.2.7"),
    scalacOptions in Compile <+= scalaSource in Compile map {
      "-P:sxr:base-directory:" + _.getAbsolutePath
    }
*/
  )

  val sonatypeSnapshots = "Sonatype Nexus Snapshots" at "https://oss.sonatype.org/content/repositories/snapshots"

  object Dependencies {
    def antiXml(scalaVersion: String) = {
      "com.codecommit" %% "anti-xml" % "0.2"
    }

    val base64 = "net.iharder" % "base64" % "2.3.8"

    val commonsFileupload = "commons-fileupload" % "commons-fileupload" % "1.2.1"

    val commonsIo = "commons-io" % "commons-io" % "2.0.1"

    private def jettyDep(name: String) = "org.eclipse.jetty" % name % "8.0.0.v20110901"
    val testJettyServlet = jettyDep("test-jetty-servlet")
    val jettyWebsocket = jettyDep("jetty-websocket") % "provided"
    val jettyWebapp = jettyDep("jetty-webapp") % "test;jetty"

    val junit = "junit" % "junit" % "4.8.2"

    def liftJson(scalaVersion: String) = {
<<<<<<< HEAD
      val libVersion = scalaVersion match {
        case "2.9.1" => "2.4-M4"
        case _ => "2.4-M3"
=======
      val (libArtifactId, libArtifactVersion) = scalaVersion match {
        case "2.8.2.RC1" => ("lift-json_2.8.1", "2.4-M3")
        case "2.9.1" => ("lift-json_2.9.1", "2.4-M4")
        case x => ("lift-json_"+x, "2.4-M3")
>>>>>>> e609615d
      }
      "net.liftweb" %% "lift-json" % libVersion
    }

    val mockitoAll = "org.mockito" % "mockito-all" % "1.8.5"

    def scalate(scalaVersion: String) = {
      val libVersion = scalaVersion match {
        case x if x startsWith "2.8." => "1.4.1"
        case _ => "1.5.1"
      }
      "org.fusesource.scalate" % "scalate-core" % libVersion
    }

    def scalatest(scalaVersion: String) = {
      val libVersion = scalaVersion match {
        case x if x startsWith "2.8." => "1.5.1"
        case _ => "1.6.1"
      }
      "org.scalatest" %% "scalatest" % libVersion
    }

    def specs(scalaVersion: String) = {
      val libVersion = scalaVersion match {
        case "2.9.1" => "1.6.9"
        case _ => "1.6.8"
      }
      "org.scala-tools.testing" %% "specs" % libVersion
    }

    def specs2(scalaVersion: String) = {
      val libVersion = scalaVersion match {
        case "2.9.1" => "1.6"
        case _ => "1.5"
      }
      "org.specs2" %% "specs2" % libVersion
    }

    val servletApi = "javax.servlet" % "javax.servlet-api" % "3.0.1" % "provided"

    def socketioCore(version: String) = "org.scalatra.socketio-java" % "socketio-core" % "2.0.0.RC1"

    val testng = "org.testng" % "testng" % "6.1.1" % "optional"

    val atmosphere = "org.atmosphere" % "atmosphere-runtime" % "0.7.2"
  }
  import Dependencies._

  lazy val scalatraProject = Project("scalatra-project", file("."),
    settings = scalatraSettings ++ Unidoc.settings)
    .settings(
      publishArtifact in Compile := false,
      description := "A tiny, Sinatra-like web framework for Scala",
      Unidoc.unidocExclude := Seq("scalatra-example"),
      (name in Posterous) := "scalatra",
      (crossScalaVersions in Posterous) <++= crossScalaVersions_2_8(identity))
    .aggregate(scalatraCore, scalatraAuth, scalatraFileupload,
      scalatraScalate, scalatraSocketio, scalatraLiftJson, scalatraAntiXml,
      scalatraTest, scalatraScalatest, scalatraSpecs, scalatraSpecs2,
      scalatraExample)

  lazy val scalatraCore = Project("scalatra", file("core"),
    settings = scalatraSettings)
    .settings(
      libraryDependencies ++= Seq(servletApi),
      description := "The core Scalatra framework")
    .testWithScalatraTest

  lazy val scalatraAuth = Project("scalatra-auth", file("auth"),
    settings = scalatraSettings)
    .settings(
       libraryDependencies ++= Seq(base64),
       description := "Scalatra authentication module")
    .dependsOn(scalatraCore % "compile;provided->provided;test->test")

  lazy val scalatraFileupload = Project("scalatra-fileupload", file("fileupload"),
    settings = scalatraSettings)
    .settings(
      libraryDependencies ++= Seq(commonsFileupload, commonsIo),
      description := "Commons-Fileupload integration with Scalatra")
    .dependsOn(scalatraCore % "compile;provided->provided;test->test")

  lazy val scalatraScalate = Project("scalatra-scalate", file("scalate"),
    settings = scalatraSettings)
    .settings(
      libraryDependencies <<= (scalaVersion, libraryDependencies) {
        (sv, deps) => deps ++ Seq(scalate(sv), servletApi)
      },
      description := "Scalate integration with Scalatra")
    .dependsOn(scalatraCore % "compile;provided->provided;test->test")

  lazy val scalatraSocketio = Project("scalatra-socketio", file("socketio"),
    settings = scalatraSettings)
    .settings(
      libraryDependencies <<= (version, libraryDependencies) {
        (v, deps) => deps ++ Seq(jettyWebsocket, socketioCore(v))
      },
      resolvers += sonatypeSnapshots,
      description := "Socket IO support for Scalatra"
    )
    .dependsOn(scalatraCore % "compile;provided->provided;test->test")

  lazy val scalatraLiftJson = Project("scalatra-lift-json", file("lift-json"),
    settings = scalatraSettings)
    .settings(
      libraryDependencies <<= (scalaVersion, libraryDependencies) {
        (sv, deps) => deps ++ Seq(liftJson(sv))
      },
      description := "Lift JSON support for Scalatra"
    )
    .dependsOn(scalatraCore % "compile;provided->provided;test->test")

  lazy val scalatraAntiXml = Project("scalatra-anti-xml", file("anti-xml"),
    settings = scalatraSettings)
    .settings(
      libraryDependencies <<= (scalaVersion, libraryDependencies) {
        (sv, deps) => deps ++ Seq(antiXml(sv))
      },
      description := "Anti-XML support for Scalatra")
    .dependsOn(scalatraCore % "compile;provided->provided;test->test")

  lazy val scalatraTest = Project("scalatra-test", file("test"),
    settings = scalatraSettings)
    .settings(
      libraryDependencies ++= Seq(testJettyServlet, mockitoAll),
      description := "The abstract Scalatra test framework")

  lazy val scalatraScalatest = Project("scalatra-scalatest", file("scalatest"),
    settings = scalatraSettings)
    .settings(
      libraryDependencies <<= (scalaVersion, libraryDependencies) {
        (sv, deps) => deps ++ Seq(scalatest(sv), junit, testng)
      },
      description := "ScalaTest support for the Scalatra test framework")
    .dependsOn(scalatraTest)

  lazy val scalatraSpecs = Project("scalatra-specs", file("specs"),
    settings = scalatraSettings)
    .settings(
      libraryDependencies <<= (scalaVersion, libraryDependencies) {
        (sv, deps) => deps ++ Seq(specs(sv))
      },
      description := "Specs support for the Scalatra test framework")
    .dependsOn(scalatraTest)

  lazy val scalatraSpecs2 = Project("scalatra-specs2", file("specs2"),
    settings = scalatraSettings)
    .settings(
      libraryDependencies <<= (scalaVersion, libraryDependencies) {
        (sv, deps) => deps ++ Seq(specs2(sv))
      },
      description := "Specs2 support for the Scalatra test framework")
    .dependsOn(scalatraTest)

  lazy val scalatraExample = Project("scalatra-example", file("example"),
    settings = scalatraSettings)
    .settings(webSettings :_*)
    .settings(
      resolvers += sonatypeSnapshots,
      libraryDependencies ++= Seq(atmosphere, jettyWebapp),
      description := "Scalatra example project",
      publish := {},
      publishLocal := {})
    .dependsOn(scalatraCore       % "compile;provided->provided;test->test",
               scalatraScalate    % "compile",
               scalatraAuth       % "compile",
               scalatraFileupload % "compile",
               scalatraSocketio   % "compile;provided->provided")

  class RichProject(project: Project) {
    def testWithScalatraTest = {
      val testProjects = Seq(scalatraScalatest, scalatraSpecs, scalatraSpecs2)
      val testDeps = testProjects map { _ % "test->compile" }
      project.dependsOn(testDeps : _*)
    }
  }
  implicit def project2RichProject(project: Project): RichProject = new RichProject(project)
}<|MERGE_RESOLUTION|>--- conflicted
+++ resolved
@@ -116,16 +116,9 @@
     val junit = "junit" % "junit" % "4.8.2"
 
     def liftJson(scalaVersion: String) = {
-<<<<<<< HEAD
       val libVersion = scalaVersion match {
         case "2.9.1" => "2.4-M4"
         case _ => "2.4-M3"
-=======
-      val (libArtifactId, libArtifactVersion) = scalaVersion match {
-        case "2.8.2.RC1" => ("lift-json_2.8.1", "2.4-M3")
-        case "2.9.1" => ("lift-json_2.9.1", "2.4-M4")
-        case x => ("lift-json_"+x, "2.4-M3")
->>>>>>> e609615d
       }
       "net.liftweb" %% "lift-json" % libVersion
     }
