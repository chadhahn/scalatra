--- conflicted
+++ resolved
@@ -82,19 +82,8 @@
         Some("Sonatype Nexus Snapshots" at "https://oss.sonatype.org/content/repositories/snapshots")
       else
         Some("Sonatype Nexus Release Staging" at "https://oss.sonatype.org/service/local/staging/deploy/maven2")
-<<<<<<< HEAD
     },
     resolvers += ScalaToolsSnapshots // for org.specs2:scalaz-core
-=======
-    }
-/* This is crashing unidoc.
-    autoCompilerPlugins := true,
-    addCompilerPlugin("org.scala-tools.sxr" % "sxr_2.9.0" % "0.2.7"),
-    scalacOptions in Compile <+= scalaSource in Compile map {
-      "-P:sxr:base-directory:" + _.getAbsolutePath
-    }
-*/
->>>>>>> a0a26bdd
   )
 
   val sonatypeSnapshots = "Sonatype Nexus Snapshots" at "https://oss.sonatype.org/content/repositories/snapshots"
@@ -150,17 +139,7 @@
       "org.scala-tools.testing" % libArtifactId % "1.6.8"
     }
 
-<<<<<<< HEAD
-    def specs2(scalaVersion: String) = {
-      val libArtifactId = scalaVersion match {
-        case "2.8.2.RC1" => "specs2_2.8.1"
-        case x => "specs2_"+x
-      }
-      "org.specs2" % libArtifactId % "1.5"
-    }
-=======
     def specs2(scalaVersion: String) = "org.specs2" %% "specs2" % "1.5"
->>>>>>> a0a26bdd
 
     val servletApi = "javax.servlet" % "servlet-api" % "2.5" % "provided"
 
