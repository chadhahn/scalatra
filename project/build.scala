--- conflicted
+++ resolved
@@ -9,13 +9,8 @@
 
   val scalatraSettings = Defaults.defaultSettings ++ Seq(
     organization := "org.scalatra",
-<<<<<<< HEAD
-    version := "2.0.0.M4",
+    version := "2.0.0-SNAPSHOT",
     crossScalaVersions := Seq("2.8.1"),
-=======
-    version := "2.0.0-SNAPSHOT",
-    crossScalaVersions := Seq("2.9.0-1", "2.9.0"),
->>>>>>> 444a3b44
     scalaVersion <<= (crossScalaVersions) { versions => versions.head },
     packageOptions <<= (packageOptions, name, version, organization) map {
       (opts, title, version, vendor) => 
