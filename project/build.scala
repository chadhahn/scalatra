import sbt._
import Keys._
import scala.xml._
import java.net.URL
//import com.github.siasia.WebPlugin.webSettings
// import posterous.Publish._
import ls.Plugin.LsKeys

object ScalatraBuild extends Build {
  import Dependencies._
  import Resolvers._

  lazy val majorVersion = "2.2"

  lazy val scalatraSettings = Defaults.defaultSettings ++ ls.Plugin.lsSettings ++ Seq(
    organization := "org.scalatra",
<<<<<<< HEAD
    version := "%s.0-SNAPSHOT" format majorVersion,
    scalaVersion := "2.9.1",
=======
    version := "%s.0-RC1" format majorVersion,
    scalaVersion := "2.9.2",
>>>>>>> 4fa105ef
    scalacOptions ++= Seq("-unchecked", "-deprecation"),
    javacOptions ++= Seq("-target", "1.6", "-source", "1.6"),
    manifestSetting,
    publishSetting,
    crossPaths := false,
    resolvers ++= Seq( sonatypeNexusSnapshots),
    (LsKeys.tags in LsKeys.lsync) := Seq("web", "sinatra"),
    (LsKeys.docsUrl in LsKeys.lsync) := Some(new URL("http://www.scalatra.org/%s/book/" format majorVersion))
  ) ++ jettyOrbitHack ++ mavenCentralFrouFrou

  lazy val scalatraProject = Project(
    id = "scalatra-project",
    base = file("."),
    settings = scalatraSettings ++ Unidoc.unidocSettings ++ doNotPublish ++ Seq(
      description := "A tiny, Sinatra-like web framework for Scala",
      Unidoc.unidocExclude := Seq("scalatra-example"),
      // (name in Posterous) := "scalatra",
      LsKeys.skipWrite := true
    ),
    aggregate = Seq(scalatraCore, scalatraAuth, scalatraFileupload,
      scalatraScalate, scalatraLiftJson, scalatraAntiXml, scalatraJerkson,
      scalatraTest, scalatraScalatest, scalatraSpecs, scalatraSpecs2, scalatraSlf4j,
      scalatraAkka, scalatraDocs, scalatraSwagger, scalatraJetty)
//      scalatraExample, scalatraAkka, scalatraDocs, scalatraSwagger, scalatraJetty)
  )

  lazy val scalatraCore = Project(
    id = "scalatra",
    base = file("core"),
    settings = scalatraSettings ++ Seq(
      libraryDependencies ++= Seq(
        servletApi % "provided;test",
        grizzledSlf4j,
        backchatRl
      ),
      description := "The core Scalatra framework"
    )
  ) dependsOn(Seq(scalatraSpecs2, scalatraSpecs, scalatraScalatest) map { _ % "test->compile" } :_*)

  lazy val scalatraAuth = Project(
    id = "scalatra-auth",
    base = file("auth"),
    settings = scalatraSettings ++ Seq(
      libraryDependencies ++= Seq(base64),
      description := "Scalatra authentication module"
    )
  ) dependsOn(scalatraCore % "compile;test->test;provided->provided")

  lazy val scalatraAkka = Project(
    id = "scalatra-akka",
    base = file("akka"),
    settings = scalatraSettings ++ Seq(
      libraryDependencies ++= Seq(akkaActor, akkaTestkit),
      resolvers += "Akka Repo" at "http://repo.akka.io/repository",
      description := "Scalatra akka integration module"
    )
  ) dependsOn(scalatraCore % "compile;test->test;provided->provided")

  lazy val scalatraFileupload = Project(
    id = "scalatra-fileupload",
    base = file("fileupload"),
    settings = scalatraSettings ++ Seq(
      libraryDependencies ++= Seq(commonsFileupload, commonsIo),
      description := "Commons-Fileupload integration with Scalatra"
    )
  ) dependsOn(scalatraCore % "compile;test->test;provided->provided")

  lazy val scalatraScalate = Project(
    id = "scalatra-scalate",
    base = file("scalate"),
    settings = scalatraSettings ++ Seq(
      libraryDependencies ++= Seq(scalate),
      resolvers ++= Seq(sonatypeNexusSnapshots),
      description := "Scalate integration with Scalatra"
    )
  ) dependsOn(scalatraCore % "compile;test->test;provided->provided")

  lazy val scalatraLiftJson = Project(
    id = "scalatra-lift-json",
    base = file("lift-json"),
    settings = scalatraSettings ++ Seq(
      libraryDependencies += liftJson,
      description := "Lift JSON support for Scalatra"
    )
  ) dependsOn(scalatraCore % "compile;test->test;provided->provided")

  lazy val scalatraJerkson = Project(
    id = "scalatra-jerkson",
    base = file("jerkson"),
    settings = scalatraSettings ++ Seq(
      libraryDependencies += jerkson,
      description := "Jackson/Jerkson JSON support for Scalatra"
    )
  ) dependsOn(scalatraCore % "compile;test->test;provided->provided")

  lazy val scalatraAntiXml = Project(
    id = "scalatra-anti-xml",
    base = file("anti-xml"),
    settings = scalatraSettings ++ Seq(
      libraryDependencies += antiXml,
      description := "Anti-XML support for Scalatra"
    )
  ) dependsOn(scalatraCore % "compile;test->test;provided->provided")

  lazy val scalatraJetty = Project(
    id = "scalatra-jetty",
    base = file("jetty"),
    settings = scalatraSettings ++ Seq(
      libraryDependencies ++= Seq(
        servletApi,
        jettyServlet
      ),
      description := "Embedded Jetty server for Scalatra apps"
    )
  ) dependsOn(scalatraCore % "compile;test->test;provided->provided")

  lazy val scalatraTest = Project(
    id = "scalatra-test",
    base = file("test"),
    settings = scalatraSettings ++ Seq(
      libraryDependencies ++= Seq(
        grizzledSlf4j,
        testJettyServlet,
	      servletApi % "provided",
        mockitoAll,
        commonsLang3,
        specs2 % "test",
        dispatch,
        httpClient,
        httpMime
      ),
      description := "The abstract Scalatra test framework"
    )
  )

  lazy val scalatraScalatest = Project(
    id = "scalatra-scalatest",
    base = file("scalatest"),
    settings = scalatraSettings ++ Seq(
      libraryDependencies ++= Seq(scalatest, junit, testng, guice),
      description := "ScalaTest support for the Scalatra test framework"
    )
  ) dependsOn(scalatraTest % "compile;test->test;provided->provided")

  lazy val scalatraSpecs = Project(
    id = "scalatra-specs",
    base = file("specs"),
    settings = scalatraSettings ++ Seq(
      libraryDependencies += specs,
      description := "Specs support for the Scalatra test framework",
      // The one in Maven Central has a bad checksum for 2.8.2.
      // Try ScalaTools first.
      resolvers ~= { rs => ScalaToolsReleases +: rs }
    )
  ) dependsOn(scalatraTest % "compile;test->test;provided->provided")

  lazy val scalatraSpecs2 = Project(
    id = "scalatra-specs2",
    base = file("specs2"),
    settings = scalatraSettings ++ Seq(
      libraryDependencies += specs2,
      description := "Specs2 support for the Scalatra test framework"
    )
  ) dependsOn(scalatraTest % "compile;test->test;provided->provided")

  lazy val scalatraDocs = Project(
    id = "scalatra-docs",
    base = file("docs"),
    settings = scalatraSettings ++ Seq(
      description := "Scalatra legacy documentation; see scalatra-swagger"
    )
  ) dependsOn(scalatraCore % "compile;test->test;provided->provided")

  lazy val scalatraSwagger = Project(
    id = "scalatra-swagger",
    base = file("swagger"),
    settings = scalatraSettings ++ Seq(
      libraryDependencies ++= Seq(liftJson, liftJsonExt),
      description := "Scalatra integration with Swagger"
    )
  ) dependsOn(scalatraCore % "compile;test->test;provided->provided")

  lazy val scalatraSlf4j = Project(
    id = "scalatra-slf4j",
    base = file("slf4j"),
    settings = scalatraSettings ++ Seq(
      libraryDependencies ++= Seq(grizzledSlf4j, logback % "provided"),
      description := "Scalatra integration with SLF4J and Logback"
    )
  ) dependsOn(scalatraCore % "compile;test->test;provided->provided")
//
//  lazy val scalatraExample = Project(
//    id = "scalatra-example",
//    base = file("example"),
//    settings = scalatraSettings ++ webSettings ++ doNotPublish ++ Seq(
//      resolvers ++= Seq(sonatypeNexusSnapshots),
//      libraryDependencies += servletApi % "container;test",
//      libraryDependencies ++= Seq(atmosphere, jettyWebapp, slf4jSimple),
//      description := "Scalatra example project"
//    )
//  ) dependsOn(
//    scalatraCore % "compile;test->test;provided->provided", scalatraScalate,
//    scalatraAuth, scalatraFileupload, scalatraAkka, scalatraDocs, scalatraJetty
//  )

  object Dependencies {
    def antiXml = "com.codecommit" % "anti-xml_2.9.1" % "0.3"

    val atmosphere = "org.atmosphere" % "atmosphere-runtime" % "1.0.0.beta1"

    val base64 = "net.iharder" % "base64" % "2.3.8"

    val backchatRl = "io.backchat.rl" % "rl_2.9.1" % "0.3.2-SNAPSHOT"

    val akkaActor = "com.typesafe.akka" % "akka-actor" % "2.0.2"
    val akkaTestkit = "com.typesafe.akka" % "akka-testkit" % "2.0.2" % "test"

    val commonsFileupload = "commons-fileupload" % "commons-fileupload" % "1.2.1"
    val commonsIo = "commons-io" % "commons-io" % "2.1"
    val commonsLang3 = "org.apache.commons" % "commons-lang3" % "3.1"

    val dispatch = "net.databinder" % "dispatch-http_2.9.1" % "0.8.7"

    val httpClient = "org.apache.httpcomponents" % "httpclient" % "4.2"

    val httpMime   = "org.apache.httpcomponents" % "httpmime"   % "4.2"

    val grizzledSlf4j = "org.clapper" %% "grizzled-slf4j" % "0.6.9"

    // See jettyOrbitHack below.
    private def jettyDep(name: String) = "org.eclipse.jetty" % name % "8.1.3.v20120416" exclude("org.eclipse.jetty.orbit", "javax.servlet")

    val testJettyServlet = jettyDep("test-jetty-servlet")
    val jettyServlet = jettyDep("jetty-servlet")
    val jettyServer = jettyDep("jetty-server")
    val jettyWebsocket = "org.eclipse.jetty" % "jetty-websocket" % "8.1.3.v20120416"  % "provided" exclude("org.eclipse.jetty.orbit", "javax.servlet")
    val jettyWebapp = jettyDep("jetty-webapp") % "test;container"

    val junit = "junit" % "junit" % "4.10"

    val liftJson = "net.liftweb" % "lift-json_2.9.1" % "2.4"
    val liftJsonExt = "net.liftweb" % "lift-json-ext_2.9.1" % "2.4"

    val jerkson = "io.backchat.jerkson" % "jerkson_2.9.1" % "0.7.0-SNAPSHOT"

    val mockitoAll = "org.mockito" % "mockito-all" % "1.8.5"

    val scalate = "org.fusesource.scalate" % "scalate-core" % "1.5.3"

    val scalatest = "org.scalatest" %% "scalatest" % "1.8"

    val testng = "org.testng" % "testng" % "6.7" % "optional"

    val guice = "com.google.inject" % "guice" % "3.0" % "optional"

    val specs = "org.scala-tools.testing" %% "specs" % "1.6.9"

    val specs2 = "org.specs2" %% "specs2" % "1.12"

    val servletApi = "javax.servlet" % "javax.servlet-api" % "3.0.1"

    val slf4jSimple = "org.slf4j" % "slf4j-simple" % "1.6.6"

    val logback = "ch.qos.logback" % "logback-classic" % "1.0.6"
  }

  object Resolvers {
    val sonatypeNexusSnapshots = "Sonatype Nexus Snapshots" at "https://oss.sonatype.org/content/repositories/snapshots"
    val sonatypeNexusStaging = "Sonatype Nexus Staging" at "https://oss.sonatype.org/service/local/staging/deploy/maven2"
  }

  lazy val manifestSetting = packageOptions <+= (name, version, organization) map {
    (title, version, vendor) =>
      Package.ManifestAttributes(
        "Created-By" -> "Simple Build Tool",
        "Built-By" -> System.getProperty("user.name"),
        "Build-Jdk" -> System.getProperty("java.version"),
        "Specification-Title" -> title,
        "Specification-Version" -> version,
        "Specification-Vendor" -> vendor,
        "Implementation-Title" -> title,
        "Implementation-Version" -> version,
        "Implementation-Vendor-Id" -> vendor,
        "Implementation-Vendor" -> vendor
      )
  }

  lazy val publishSetting = publishTo <<= (version) { version: String =>
    if (version.trim.endsWith("SNAPSHOT"))
      Some(sonatypeNexusSnapshots)
    else
      Some(sonatypeNexusStaging)
  }

  // Things we care about primarily because Maven Central demands them
  lazy val mavenCentralFrouFrou = Seq(
    homepage := Some(new URL("http://www.scalatra.org/")),
    startYear := Some(2009),
    licenses := Seq(("BSD", new URL("http://github.com/scalatra/scalatra/raw/HEAD/LICENSE"))),
    pomExtra <<= (pomExtra, name, description) {(pom, name, desc) => pom ++ Group(
      <scm>
        <url>http://github.com/scalatra/scalatra</url>
        <connection>scm:git:git://github.com/scalatra/scalatra.git</connection>
      </scm>
      <developers>
        <developer>
          <id>riffraff</id>
          <name>Gabriele Renzi</name>
          <url>http://www.riffraff.info</url>
        </developer>
        <developer>
          <id>alandipert</id>
          <name>Alan Dipert</name>
          <url>http://alan.dipert.org</url>
        </developer>
        <developer>
          <id>rossabaker</id>
          <name>Ross A. Baker</name>
          <url>http://www.rossabaker.com/</url>
        </developer>
        <developer>
          <id>chirino</id>
          <name>Hiram Chirino</name>
          <url>http://hiramchirino.com/blog/</url>
        </developer>
        <developer>
          <id>casualjim</id>
          <name>Ivan Porto Carrero</name>
          <url>http://flanders.co.nz/</url>
        </developer>
        <developer>
          <id>jlarmstrong</id>
          <name>Jared Armstrong</name>
          <url>http://www.jaredarmstrong.name/</url>
        </developer>
      </developers>
    )}
  )

  lazy val doNotPublish = Seq(publish := {}, publishLocal := {})

  // http://jira.codehaus.org/browse/JETTY-1493
  // https://issues.apache.org/jira/browse/IVY-899
  //
  // This prevents Ivy from attempting to resolve these dependencies,
  // but does not put the exclusions in the pom.  For that, every
  // module that depends on this atrocity needs an explicit exclude
  // statement.
  lazy val jettyOrbitHack = Seq(
    ivyXML := <dependencies>
      <exclude org="org.eclipse.jetty.orbit" />
    </dependencies>
  )
}<|MERGE_RESOLUTION|>--- conflicted
+++ resolved
@@ -14,13 +14,8 @@
 
   lazy val scalatraSettings = Defaults.defaultSettings ++ ls.Plugin.lsSettings ++ Seq(
     organization := "org.scalatra",
-<<<<<<< HEAD
     version := "%s.0-SNAPSHOT" format majorVersion,
-    scalaVersion := "2.9.1",
-=======
-    version := "%s.0-RC1" format majorVersion,
     scalaVersion := "2.9.2",
->>>>>>> 4fa105ef
     scalacOptions ++= Seq("-unchecked", "-deprecation"),
     javacOptions ++= Seq("-target", "1.6", "-source", "1.6"),
     manifestSetting,
