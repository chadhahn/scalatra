import sbt._
import Keys._
import scala.xml._
import com.github.siasia.WebPlugin.{webSettings, jettyPort}
import posterous.Publish._

object ScalatraBuild extends Build {
  val description = SettingKey[String]("description")
  val crossScalaVersions_2_8 = SettingKey[Seq[String]]("cross-scala-versions-2.8")

  val scalatraSettings = Defaults.defaultSettings ++ Seq(
    organization := "org.scalatra",
    version := "2.1.0-SNAPSHOT",
    crossScalaVersions := Seq("2.9.1", "2.9.0-1", "2.9.0"),
    crossScalaVersions_2_8 := Seq("2.8.1"),
    scalaVersion <<= (crossScalaVersions) { versions => versions.head },
    scalacOptions ++= Seq("-unchecked", "-deprecation"),
    packageOptions <<= (packageOptions, name, version, organization) map {
      (opts, title, version, vendor) =>
        opts :+ Package.ManifestAttributes(
          "Created-By" -> "Simple Build Tool",
          "Built-By" -> System.getProperty("user.name"),
          "Build-Jdk" -> System.getProperty("java.version"),
          "Specification-Title" -> title,
          "Specification-Version" -> version,
          "Specification-Vendor" -> vendor,
          "Implementation-Title" -> title,
          "Implementation-Version" -> version,
          "Implementation-Vendor-Id" -> vendor,
          "Implementation-Vendor" -> vendor
        )
    },
    pomExtra <<= (pomExtra, name, description) { (extra, name, desc) => extra ++ Seq(
      <name>{name}</name>,
      <description>{desc}</description>,
      <url>http://scalatra.org</url>,
      <licenses>
        <license>
          <name>BSD</name>
          <url>http://github.com/scalatra/scalatra/raw/HEAD/LICENSE</url>
          <distribution>repo</distribution>
        </license>
      </licenses>,
      <scm>
        <url>http://github.com/scalatra/scalatra</url>
        <connection>scm:git:git://github.com/scalatra/scalatra.git</connection>
      </scm>,
      <developers>
        <developer>
          <id>riffraff</id>
          <name>Gabriele Renzi</name>
          <url>http://www.riffraff.info</url>
        </developer>
        <developer>
          <id>alandipert</id>
          <name>Alan Dipert</name>
          <url>http://alan.dipert.org</url>
        </developer>
        <developer>
          <id>rossabaker</id>
          <name>Ross A. Baker</name>
          <url>http://www.rossabaker.com/</url>
        </developer>
        <developer>
          <id>chirino</id>
          <name>Hiram Chirino</name>
          <url>http://hiramchirino.com/blog/</url>
        </developer>
        <developer>
          <id>casualjim</id>
          <name>Ivan Porto Carrero</name>
          <url>http://flanders.co.nz/</url>
        </developer>
        <developer>
          <id>jlarmstrong</id>
          <name>Jared Armstrong</name>
          <url>http://www.jaredarmstrong.name/</url>
        </developer>
      </developers>
    )},
    publishTo <<= (version) { version: String =>
      val nexus = "http://nexus-direct.scala-tools.org/content/repositories/"
      if (version.trim.endsWith("SNAPSHOT"))
        Some("Sonatype Nexus Snapshots" at "https://oss.sonatype.org/content/repositories/snapshots")
      else
        Some("Sonatype Nexus Release Staging" at "https://oss.sonatype.org/service/local/staging/deploy/maven2")
    },
    resolvers += ScalaToolsSnapshots
/* This is crashing unidoc.
    autoCompilerPlugins := true,
    addCompilerPlugin("org.scala-tools.sxr" % "sxr_2.9.0" % "0.2.7"),
    scalacOptions in Compile <+= scalaSource in Compile map {
      "-P:sxr:base-directory:" + _.getAbsolutePath
    }
*/
  )

  val sonatypeSnapshots = "Sonatype Nexus Snapshots" at "https://oss.sonatype.org/content/repositories/snapshots"

  object Dependencies {
    def antiXml(scalaVersion: String) = {
      "com.codecommit" %% "anti-xml" % "0.2"
    }

    val base64 = "net.iharder" % "base64" % "2.3.8"

    val commonsFileupload = "commons-fileupload" % "commons-fileupload" % "1.2.1"

    val commonsIo = "commons-io" % "commons-io" % "2.0.1"

    private def jettyDep(name: String) = "org.eclipse.jetty" % name % "8.0.0.v20110901"
    val testJettyServlet = jettyDep("test-jetty-servlet")
    val jettyWebsocket = jettyDep("jetty-websocket") % "provided"
    val jettyWebapp = jettyDep("jetty-webapp") % "test"

    val junit = "junit" % "junit" % "4.8.2"

    def liftJson(scalaVersion: String) = {
<<<<<<< HEAD
      val (libArtifactId, libArtifactVersion) = scalaVersion match {
        case "2.8.2.RC1" => ("lift-json_2.8.1", "2.4-M3")
        case "2.9.1" => ("lift-json_2.9.1", "2.4-SNAPSHOT")
        case x => ("lift-json_"+x, "2.4-M3")
      }
      "net.liftweb" % libArtifactId % libArtifactVersion
=======
      val libVersion = scalaVersion match {
        case "2.9.1" => "2.4-M4"
        case _ => "2.4-M3"
      }
      "net.liftweb" %% "lift-json" % libVersion
>>>>>>> 5e5aa82c
    }

    val mockitoAll = "org.mockito" % "mockito-all" % "1.8.5"

    def scalate(scalaVersion: String) = {
      val libVersion = scalaVersion match {
        case x if x startsWith "2.8." => "1.4.1"
        case _ => "1.5.1"
      }
      "org.fusesource.scalate" % "scalate-core" % libVersion
    }

    def scalatest(scalaVersion: String) = {
      val libVersion = scalaVersion match {
        case x if x startsWith "2.8." => "1.5.1"
        case _ => "1.6.1"
      }
      "org.scalatest" %% "scalatest" % libVersion
    }

    def specs(scalaVersion: String) = {
      val libVersion = scalaVersion match {
        case "2.9.1" => "1.6.9"
        case _ => "1.6.8"
      }
      "org.scala-tools.testing" %% "specs" % libVersion
    }

    def specs2(scalaVersion: String) = {
      val libVersion = scalaVersion match {
        case "2.9.1" => "1.6"
        case _ => "1.5"
      }
      "org.specs2" %% "specs2" % libVersion
    }

    val servletApi = "javax.servlet" % "javax.servlet-api" % "3.0.1" % "provided"

    def socketioCore(version: String) = "org.scalatra.socketio-java" % "socketio-core" % "2.0.0.RC1"

    val testng = "org.testng" % "testng" % "6.1.1" % "optional"

    val atmosphere = "org.atmosphere" % "atmosphere-runtime" % "0.7.2"
  }
  import Dependencies._

  lazy val scalatraProject = Project("scalatra-project", file("."),
    settings = scalatraSettings ++ Unidoc.settings)
    .settings(
      publishArtifact in Compile := false,
      description := "A tiny, Sinatra-like web framework for Scala",
      Unidoc.unidocExclude := Seq("scalatra-example"),
      (name in Posterous) := "scalatra",
      (crossScalaVersions in Posterous) <++= crossScalaVersions_2_8(identity))
    .aggregate(scalatraCore, scalatraAuth, scalatraFileupload,
      scalatraScalate, scalatraSocketio, scalatraLiftJson, scalatraAntiXml,
      scalatraTest, scalatraScalatest, scalatraSpecs, scalatraSpecs2,
      scalatraExample)

  lazy val scalatraCore = Project("scalatra", file("core"),
    settings = scalatraSettings)
    .settings(
      libraryDependencies ++= Seq(servletApi),
      description := "The core Scalatra framework")
    .testWithScalatraTest

  lazy val scalatraAuth = Project("scalatra-auth", file("auth"),
    settings = scalatraSettings)
    .settings(
       libraryDependencies ++= Seq(base64),
       description := "Scalatra authentication module")
    .dependsOn(scalatraCore % "compile;provided->provided;test->test")

  lazy val scalatraFileupload = Project("scalatra-fileupload", file("fileupload"),
    settings = scalatraSettings)
    .settings(
      libraryDependencies ++= Seq(commonsFileupload, commonsIo),
      description := "Commons-Fileupload integration with Scalatra")
    .dependsOn(scalatraCore % "compile;provided->provided;test->test")

  lazy val scalatraScalate = Project("scalatra-scalate", file("scalate"),
    settings = scalatraSettings)
    .settings(
      libraryDependencies <<= (scalaVersion, libraryDependencies) {
        (sv, deps) => deps ++ Seq(scalate(sv), servletApi)
      },
      description := "Scalate integration with Scalatra")
    .dependsOn(scalatraCore % "compile;provided->provided;test->test")

  lazy val scalatraSocketio = Project("scalatra-socketio", file("socketio"),
    settings = scalatraSettings)
    .settings(
      libraryDependencies <<= (version, libraryDependencies) {
        (v, deps) => deps ++ Seq(jettyWebsocket, socketioCore(v))
      },
      resolvers += sonatypeSnapshots,
      description := "Socket IO support for Scalatra"
    )
    .dependsOn(scalatraCore % "compile;provided->provided;test->test")

  lazy val scalatraLiftJson = Project("scalatra-lift-json", file("lift-json"),
    settings = scalatraSettings)
    .settings(
      libraryDependencies <<= (scalaVersion, libraryDependencies) {
        (sv, deps) => deps ++ Seq(liftJson(sv))
      },
      description := "Lift JSON support for Scalatra"
    )
    .dependsOn(scalatraCore % "compile;provided->provided;test->test")

  lazy val scalatraAntiXml = Project("scalatra-anti-xml", file("anti-xml"),
    settings = scalatraSettings)
    .settings(
      libraryDependencies <<= (scalaVersion, libraryDependencies) {
        (sv, deps) => deps ++ Seq(antiXml(sv))
      },
      description := "Anti-XML support for Scalatra")
    .dependsOn(scalatraCore % "compile;provided->provided;test->test")

  lazy val scalatraTest = Project("scalatra-test", file("test"),
    settings = scalatraSettings)
    .settings(
      libraryDependencies ++= Seq(testJettyServlet, mockitoAll),
      description := "The abstract Scalatra test framework")

  lazy val scalatraScalatest = Project("scalatra-scalatest", file("scalatest"),
    settings = scalatraSettings)
    .settings(
      libraryDependencies <<= (scalaVersion, libraryDependencies) {
        (sv, deps) => deps ++ Seq(scalatest(sv), junit, testng)
      },
      description := "ScalaTest support for the Scalatra test framework")
    .dependsOn(scalatraTest)

  lazy val scalatraSpecs = Project("scalatra-specs", file("specs"),
    settings = scalatraSettings)
    .settings(
      libraryDependencies <<= (scalaVersion, libraryDependencies) {
        (sv, deps) => deps ++ Seq(specs(sv))
      },
      description := "Specs support for the Scalatra test framework")
    .dependsOn(scalatraTest)

  lazy val scalatraSpecs2 = Project("scalatra-specs2", file("specs2"),
    settings = scalatraSettings)
    .settings(
      libraryDependencies <<= (scalaVersion, libraryDependencies) {
        (sv, deps) => deps ++ Seq(specs2(sv))
      },
      description := "Specs2 support for the Scalatra test framework")
    .dependsOn(scalatraTest)

  lazy val scalatraExample = Project("scalatra-example", file("example"),
    settings = scalatraSettings)
    .settings(webSettings :_*)
    .settings(
      resolvers += sonatypeSnapshots,
      libraryDependencies ++= Seq(atmosphere),
      description := "Scalatra example project",
      publish := {},
      publishLocal := {})
    .dependsOn(scalatraCore       % "compile;provided->provided;test->test",
               scalatraScalate    % "compile",
               scalatraAuth       % "compile",
               scalatraFileupload % "compile",
               scalatraSocketio   % "compile;provided->provided")

  class RichProject(project: Project) {
    def testWithScalatraTest = {
      val testProjects = Seq(scalatraScalatest, scalatraSpecs, scalatraSpecs2)
      val testDeps = testProjects map { _ % "compile->test" }
      project.dependsOn(testDeps : _*)
    }
  }
  implicit def project2RichProject(project: Project): RichProject = new RichProject(project)
}<|MERGE_RESOLUTION|>--- conflicted
+++ resolved
@@ -116,20 +116,11 @@
     val junit = "junit" % "junit" % "4.8.2"
 
     def liftJson(scalaVersion: String) = {
-<<<<<<< HEAD
-      val (libArtifactId, libArtifactVersion) = scalaVersion match {
-        case "2.8.2.RC1" => ("lift-json_2.8.1", "2.4-M3")
-        case "2.9.1" => ("lift-json_2.9.1", "2.4-SNAPSHOT")
-        case x => ("lift-json_"+x, "2.4-M3")
-      }
-      "net.liftweb" % libArtifactId % libArtifactVersion
-=======
       val libVersion = scalaVersion match {
         case "2.9.1" => "2.4-M4"
         case _ => "2.4-M3"
       }
       "net.liftweb" %% "lift-json" % libVersion
->>>>>>> 5e5aa82c
     }
 
     val mockitoAll = "org.mockito" % "mockito-all" % "1.8.5"
