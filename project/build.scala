--- conflicted
+++ resolved
@@ -81,13 +81,8 @@
         Some("Sonatype Nexus Snapshots" at "https://oss.sonatype.org/content/repositories/snapshots")
       else
         Some("Sonatype Nexus Release Staging" at "https://oss.sonatype.org/service/local/staging/deploy/maven2")
-<<<<<<< HEAD
     },
-    credentials += Credentials(Path.userHome / ".ivy2" / ".credentials"),
     resolvers += ScalaToolsSnapshots // for org.specs2:scalaz-core
-=======
-    }
->>>>>>> f8f54d3a
   )
 
   val sonatypeSnapshots = "Sonatype Nexus Snapshots" at "https://oss.sonatype.org/content/repositories/snapshots"
