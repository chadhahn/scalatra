import sbt._
import Keys._
import scala.xml._
import com.github.siasia.WebPlugin.{webSettings, jettyPort}
import posterous.Publish._

object ScalatraBuild extends Build {
  val description = SettingKey[String]("description")
  val crossScalaVersions_2_8 = SettingKey[Seq[String]]("cross-scala-versions-2.8")

  val scalatraSettings = Defaults.defaultSettings ++ Seq(
    organization := "org.scalatra",
<<<<<<< HEAD
    version := "2.1.0-SNAPSHOT",
=======
    version := "2.0.2-SNAPSHOT",
>>>>>>> 12dc6759
    crossScalaVersions := Seq("2.9.1", "2.9.0-1", "2.9.0"),
    crossScalaVersions_2_8 := Seq("2.8.1"),
    scalaVersion <<= (crossScalaVersions) { versions => versions.head },
    scalacOptions ++= Seq("-unchecked", "-deprecation"),
    packageOptions <<= (packageOptions, name, version, organization) map {
      (opts, title, version, vendor) =>
        opts :+ Package.ManifestAttributes(
          "Created-By" -> "Simple Build Tool",
          "Built-By" -> System.getProperty("user.name"),
          "Build-Jdk" -> System.getProperty("java.version"),
          "Specification-Title" -> title,
          "Specification-Version" -> version,
          "Specification-Vendor" -> vendor,
          "Implementation-Title" -> title,
          "Implementation-Version" -> version,
          "Implementation-Vendor-Id" -> vendor,
          "Implementation-Vendor" -> vendor
        )
    },
    pomExtra <<= (pomExtra, name, description) { (extra, name, desc) => extra ++ Seq(
      <name>{name}</name>,
      <description>{desc}</description>,
      <url>http://scalatra.org</url>,
      <licenses>
        <license>
          <name>BSD</name>
          <url>http://github.com/scalatra/scalatra/raw/HEAD/LICENSE</url>
          <distribution>repo</distribution>
        </license>
      </licenses>,
      <scm>
        <url>http://github.com/scalatra/scalatra</url>
        <connection>scm:git:git://github.com/scalatra/scalatra.git</connection>
      </scm>,
      <developers>
        <developer>
          <id>riffraff</id>
          <name>Gabriele Renzi</name>
          <url>http://www.riffraff.info</url>
        </developer>
        <developer>
          <id>alandipert</id>
          <name>Alan Dipert</name>
          <url>http://alan.dipert.org</url>
        </developer>
        <developer>
          <id>rossabaker</id>
          <name>Ross A. Baker</name>
          <url>http://www.rossabaker.com/</url>
        </developer>
        <developer>
          <id>chirino</id>
          <name>Hiram Chirino</name>
          <url>http://hiramchirino.com/blog/</url>
        </developer>
        <developer>
          <id>casualjim</id>
          <name>Ivan Porto Carrero</name>
          <url>http://flanders.co.nz/</url>
        </developer>
        <developer>
          <id>jlarmstrong</id>
          <name>Jared Armstrong</name>
          <url>http://www.jaredarmstrong.name/</url>
        </developer>
      </developers>
    )},
    publishTo <<= (version) { version: String =>
      val nexus = "http://nexus-direct.scala-tools.org/content/repositories/"
      if (version.trim.endsWith("SNAPSHOT"))
        Some("Sonatype Nexus Snapshots" at "https://oss.sonatype.org/content/repositories/snapshots")
      else
        Some("Sonatype Nexus Release Staging" at "https://oss.sonatype.org/service/local/staging/deploy/maven2")
    },
    resolvers += ScalaToolsSnapshots
/* This is crashing unidoc.
    autoCompilerPlugins := true,
    addCompilerPlugin("org.scala-tools.sxr" % "sxr_2.9.0" % "0.2.7"),
    scalacOptions in Compile <+= scalaSource in Compile map {
      "-P:sxr:base-directory:" + _.getAbsolutePath
    }
*/
  )

  val sonatypeSnapshots = "Sonatype Nexus Snapshots" at "https://oss.sonatype.org/content/repositories/snapshots"

  object Dependencies {
    def antiXml(scalaVersion: String) = {
      "com.codecommit" %% "anti-xml" % "0.2"
    }

    val base64 = "net.iharder" % "base64" % "2.3.8"

    val commonsFileupload = "commons-fileupload" % "commons-fileupload" % "1.2.1"
    val commonsIo = "commons-io" % "commons-io" % "2.0.1"
    val commonsLang3 = "org.apache.commons" % "commons-lang3" % "3.0.1"

    private def jettyDep(name: String) = "org.eclipse.jetty" % name % "8.0.0.v20110901"
    val testJettyServlet = jettyDep("test-jetty-servlet")
    val jettyWebsocket = jettyDep("jetty-websocket") % "provided"
    val jettyWebapp = jettyDep("jetty-webapp") % "test;jetty"

    val junit = "junit" % "junit" % "4.8.2"

    def liftJson(scalaVersion: String) = {
      val libVersion = scalaVersion match {
        case "2.9.1" => "2.4-M4"
        case _ => "2.4-M3"
      }
      "net.liftweb" %% "lift-json" % libVersion
    }

    val mockitoAll = "org.mockito" % "mockito-all" % "1.8.5"

    def scalate(scalaVersion: String) = {
      val libVersion = scalaVersion match {
        case x if x startsWith "2.8." => "1.5.2-scala_2.8.1"
        case _ => "1.5.2"
      }
      "org.fusesource.scalate" % "scalate-core" % libVersion
    }

    def scalatest(scalaVersion: String) = {
      val libVersion = scalaVersion match {
        case x if x startsWith "2.8." => "1.5.1"
        case _ => "1.6.1"
      }
      "org.scalatest" %% "scalatest" % libVersion
    }

    def specs(scalaVersion: String) = {
      val libVersion = scalaVersion match {
        case "2.9.1" => "1.6.9"
        case _ => "1.6.8"
      }
      "org.scala-tools.testing" %% "specs" % libVersion
    }

    def specs2(scalaVersion: String) = {
      val libVersion = scalaVersion match {
        case x if x startsWith "2.8." => "1.5"
        case "2.9.0" => "1.5" // https://github.com/etorreborre/specs2/issues/33
        case _ => "1.6.1"
      }
      "org.specs2" %% "specs2" % libVersion
    }

    val servletApi = "javax.servlet" % "javax.servlet-api" % "3.0.1" % "provided"

    def socketioCore(version: String) = "org.scalatra.socketio-java" % "socketio-core" % "2.0.0"

    val testng = "org.testng" % "testng" % "6.1.1" % "optional"

    val atmosphere = "org.atmosphere" % "atmosphere-runtime" % "0.7.2"
  }
  import Dependencies._

  lazy val scalatraProject = Project("scalatra-project", file("."),
    settings = scalatraSettings ++ Unidoc.settings)
    .settings(
      publishArtifact in Compile := false,
      description := "A tiny, Sinatra-like web framework for Scala",
      Unidoc.unidocExclude := Seq("scalatra-example"),
      (name in Posterous) := "scalatra",
      (crossScalaVersions in Posterous) <++= crossScalaVersions_2_8(identity))
    .aggregate(scalatraCore, scalatraAuth, scalatraFileupload,
      scalatraScalate, scalatraSocketio, scalatraLiftJson, scalatraAntiXml,
      scalatraTest, scalatraScalatest, scalatraSpecs, scalatraSpecs2,
      scalatraExample)

  lazy val scalatraCore = Project("scalatra", file("core"),
    settings = scalatraSettings)
    .settings(
      libraryDependencies ++= Seq(servletApi),
      description := "The core Scalatra framework")
    .testWithScalatraTest

  lazy val scalatraAuth = Project("scalatra-auth", file("auth"),
    settings = scalatraSettings)
    .settings(
       libraryDependencies ++= Seq(base64),
       description := "Scalatra authentication module")
    .dependsOn(scalatraCore % "compile;provided->provided;test->test")

  lazy val scalatraFileupload = Project("scalatra-fileupload", file("fileupload"),
    settings = scalatraSettings)
    .settings(
      libraryDependencies ++= Seq(commonsFileupload, commonsIo),
      description := "Commons-Fileupload integration with Scalatra")
    .dependsOn(scalatraCore % "compile;provided->provided;test->test")

  lazy val scalatraScalate = Project("scalatra-scalate", file("scalate"),
    settings = scalatraSettings)
    .settings(
      libraryDependencies <<= (scalaVersion, libraryDependencies) {
        (sv, deps) => deps ++ Seq(scalate(sv), servletApi)
      },
      description := "Scalate integration with Scalatra")
    .dependsOn(scalatraCore % "compile;provided->provided;test->test")

  lazy val scalatraSocketio = Project("scalatra-socketio", file("socketio"),
    settings = scalatraSettings)
    .settings(
      libraryDependencies <<= (version, libraryDependencies) {
        (v, deps) => deps ++ Seq(jettyWebsocket, socketioCore(v))
      },
      resolvers += sonatypeSnapshots,
      description := "Socket IO support for Scalatra"
    )
    .dependsOn(scalatraCore % "compile;provided->provided;test->test")

  lazy val scalatraLiftJson = Project("scalatra-lift-json", file("lift-json"),
    settings = scalatraSettings)
    .settings(
      libraryDependencies <<= (scalaVersion, libraryDependencies) {
        (sv, deps) => deps ++ Seq(liftJson(sv))
      },
      description := "Lift JSON support for Scalatra"
    )
    .dependsOn(scalatraCore % "compile;provided->provided;test->test")

  lazy val scalatraAntiXml = Project("scalatra-anti-xml", file("anti-xml"),
    settings = scalatraSettings)
    .settings(
      libraryDependencies <<= (scalaVersion, libraryDependencies) {
        (sv, deps) => deps ++ Seq(antiXml(sv))
      },
      description := "Anti-XML support for Scalatra")
    .dependsOn(scalatraCore % "compile;provided->provided;test->test")

  lazy val scalatraTest = Project("scalatra-test", file("test"),
    settings = scalatraSettings)
    .settings(
      libraryDependencies <++= (scalaVersion) { sv =>
        Seq(testJettyServlet, mockitoAll, commonsLang3, specs2(sv) % "test")
      },
      description := "The abstract Scalatra test framework")

  lazy val scalatraScalatest = Project("scalatra-scalatest", file("scalatest"),
    settings = scalatraSettings)
    .settings(
      libraryDependencies <<= (scalaVersion, libraryDependencies) {
        (sv, deps) => deps ++ Seq(scalatest(sv), junit, testng)
      },
      description := "ScalaTest support for the Scalatra test framework")
    .dependsOn(scalatraTest)

  lazy val scalatraSpecs = Project("scalatra-specs", file("specs"),
    settings = scalatraSettings)
    .settings(
      libraryDependencies <<= (scalaVersion, libraryDependencies) {
        (sv, deps) => deps ++ Seq(specs(sv))
      },
      description := "Specs support for the Scalatra test framework")
    .dependsOn(scalatraTest)

  lazy val scalatraSpecs2 = Project("scalatra-specs2", file("specs2"),
    settings = scalatraSettings)
    .settings(
      libraryDependencies <<= (scalaVersion, libraryDependencies) {
        (sv, deps) => deps ++ Seq(specs2(sv))
      },
      description := "Specs2 support for the Scalatra test framework")
    .dependsOn(scalatraTest)

  lazy val scalatraExample = Project("scalatra-example", file("example"),
    settings = scalatraSettings)
    .settings(webSettings :_*)
    .settings(
      resolvers += sonatypeSnapshots,
      libraryDependencies ++= Seq(atmosphere, jettyWebapp),
      description := "Scalatra example project",
      publish := {},
      publishLocal := {})
    .dependsOn(scalatraCore       % "compile;provided->provided;test->test",
               scalatraScalate    % "compile",
               scalatraAuth       % "compile",
               scalatraFileupload % "compile",
               scalatraSocketio   % "compile;provided->provided")

  class RichProject(project: Project) {
    def testWithScalatraTest = {
      val testProjects = Seq(scalatraScalatest, scalatraSpecs, scalatraSpecs2)
      val testDeps = testProjects map { _ % "test->compile" }
      project.dependsOn(testDeps : _*)
    }
  }
  implicit def project2RichProject(project: Project): RichProject = new RichProject(project)
}<|MERGE_RESOLUTION|>--- conflicted
+++ resolved
@@ -10,11 +10,7 @@
 
   val scalatraSettings = Defaults.defaultSettings ++ Seq(
     organization := "org.scalatra",
-<<<<<<< HEAD
     version := "2.1.0-SNAPSHOT",
-=======
-    version := "2.0.2-SNAPSHOT",
->>>>>>> 12dc6759
     crossScalaVersions := Seq("2.9.1", "2.9.0-1", "2.9.0"),
     crossScalaVersions_2_8 := Seq("2.8.1"),
     scalaVersion <<= (crossScalaVersions) { versions => versions.head },
