import sbt._
import Keys._
import scala.xml._
import com.github.siasia.WebPlugin.{webSettings, jettyPort}
import posterous.Publish._

object ScalatraBuild extends Build {
  val description = SettingKey[String]("description")
  val crossScalaVersions_2_8 = SettingKey[Seq[String]]("cross-scala-versions-2.8")

  val scalatraSettings = Defaults.defaultSettings ++ Seq(
    organization := "org.scalatra",
<<<<<<< HEAD
    version := "2.0.0-SNAPSHOT",
    crossScalaVersions := Seq("2.8.1", "2.8.2.RC1"),
=======
    version := "2.0.0",
    crossScalaVersions := Seq("2.9.1", "2.9.0-1", "2.9.0"),
    crossScalaVersions_2_8 := Seq("2.8.1"),
    crossScalaVersions <<= (crossScalaVersions_2_8) { v => v },
>>>>>>> 94992740
    scalaVersion <<= (crossScalaVersions) { versions => versions.head },
    scalacOptions ++= Seq("-unchecked", "-deprecation"),
    packageOptions <<= (packageOptions, name, version, organization) map {
      (opts, title, version, vendor) =>
        opts :+ Package.ManifestAttributes(
          "Created-By" -> "Simple Build Tool",
          "Built-By" -> System.getProperty("user.name"),
          "Build-Jdk" -> System.getProperty("java.version"),
          "Specification-Title" -> title,
          "Specification-Version" -> version,
          "Specification-Vendor" -> vendor,
          "Implementation-Title" -> title,
          "Implementation-Version" -> version,
          "Implementation-Vendor-Id" -> vendor,
          "Implementation-Vendor" -> vendor
        )
    },
    pomExtra <<= (pomExtra, name, description) { (extra, name, desc) => extra ++ Seq(
      <name>{name}</name>,
      <description>{desc}</description>,
      <url>http://scalatra.org</url>,
      <licenses>
        <license>
          <name>BSD</name>
          <url>http://github.com/scalatra/scalatra/raw/HEAD/LICENSE</url>
          <distribution>repo</distribution>
        </license>
      </licenses>,
      <scm>
        <url>http://github.com/scalatra/scalatra</url>
        <connection>scm:git:git://github.com/scalatra/scalatra.git</connection>
      </scm>,
      <developers>
        <developer>
          <id>riffraff</id>
          <name>Gabriele Renzi</name>
          <url>http://www.riffraff.info</url>
        </developer>
        <developer>
          <id>alandipert</id>
          <name>Alan Dipert</name>
          <url>http://alan.dipert.org</url>
        </developer>
        <developer>
          <id>rossabaker</id>
          <name>Ross A. Baker</name>
          <url>http://www.rossabaker.com/</url>
        </developer>
        <developer>
          <id>chirino</id>
          <name>Hiram Chirino</name>
          <url>http://hiramchirino.com/blog/</url>
        </developer>
        <developer>
          <id>casualjim</id>
          <name>Ivan Porto Carrero</name>
          <url>http://flanders.co.nz/</url>
        </developer>
        <developer>
          <id>jlarmstrong</id>
          <name>Jared Armstrong</name>
          <url>http://www.jaredarmstrong.name/</url>
        </developer>
      </developers>
    )},
    publishTo <<= (version) { version: String =>
      val nexus = "http://nexus-direct.scala-tools.org/content/repositories/"
      if (version.trim.endsWith("SNAPSHOT"))
        Some("Sonatype Nexus Snapshots" at "https://oss.sonatype.org/content/repositories/snapshots")
      else
        Some("Sonatype Nexus Release Staging" at "https://oss.sonatype.org/service/local/staging/deploy/maven2")
    },
<<<<<<< HEAD
    resolvers += ScalaToolsSnapshots // for org.specs2:scalaz-core
=======
    resolvers += ScalaToolsSnapshots
/* This is crashing unidoc.
    autoCompilerPlugins := true,
    addCompilerPlugin("org.scala-tools.sxr" % "sxr_2.9.0" % "0.2.7"),
    scalacOptions in Compile <+= scalaSource in Compile map {
      "-P:sxr:base-directory:" + _.getAbsolutePath
    }
*/
>>>>>>> 94992740
  )

  val sonatypeSnapshots = "Sonatype Nexus Snapshots" at "https://oss.sonatype.org/content/repositories/snapshots"

  object Dependencies {
    def antiXml(scalaVersion: String) = {
<<<<<<< HEAD
      val libArtifactId = scalaVersion match {
        case "2.8.2.RC1" => "anti-xml_2.8.1"
        case x => "anti-xml_"+x
      }
      "com.codecommit" % libArtifactId % "0.2"
=======
      "com.codecommit" %% "anti-xml" % "0.2"
>>>>>>> 94992740
    }

    val base64 = "net.iharder" % "base64" % "2.3.8"

    val commonsFileupload = "commons-fileupload" % "commons-fileupload" % "1.2.1"
    val commonsIo = "commons-io" % "commons-io" % "2.0.1"
    val commonsLang3 = "org.apache.commons" % "commons-lang3" % "3.0.1"

    private def jettyDep(name: String, version: String = "7.4.5.v20110725") =
      "org.eclipse.jetty" % name % version
    val testJettyServlet = jettyDep("test-jetty-servlet")
    val testJettyServlet_8 = jettyDep("test-jetty-servlet", "8.0.1.v20110908")
    val jettyWebsocket = jettyDep("jetty-websocket")
    val jettyWebapp = jettyDep("jetty-webapp")

    val junit = "junit" % "junit" % "4.8.2"

    def liftJson(scalaVersion: String) = {
<<<<<<< HEAD
      val libArtifactId = scalaVersion match {
        case "2.8.2.RC1" => "lift-json_2.8.1"
        case "2.9.1.RC4" => "lift-json_2.9.0"
        case x => "lift-json_"+x
=======
      val libVersion = scalaVersion match {
        case "2.9.1" => "2.4-M4"
        case _ => "2.4-M3"
>>>>>>> 94992740
      }
      "net.liftweb" %% "lift-json" % libVersion
    }

    val mockitoAll = "org.mockito" % "mockito-all" % "1.8.5"

    def scalate(scalaVersion: String) = {
<<<<<<< HEAD
      "org.fusesource.scalate" % "scalate-core" % "1.4.1"
    }

    def scalatest(scalaVersion: String) = {
      val libArtifactId = scalaVersion match {
        case "2.8.2.RC1" => "scalatest_2.8.1"
        case x => "scalatest_"+x
      }
      "org.scalatest" % libArtifactId % "1.5.1"
    }

    def specs(scalaVersion: String) = {
      val libArtifactId = scalaVersion match {
        case "2.8.2.RC1" => "specs_2.8.1"
        case x => "specs_"+x
=======
      val libVersion = scalaVersion match {
        case x if x startsWith "2.8." => "1.5.2-scala_2.8.1"
        case _ => "1.5.2"
      }
      "org.fusesource.scalate" % "scalate-core" % libVersion
    }

    def scalatest(scalaVersion: String) = {
      val libVersion = scalaVersion match {
        case x if x startsWith "2.8." => "1.5.1"
        case _ => "1.6.1"
      }
      "org.scalatest" %% "scalatest" % libVersion
    }

    def specs(scalaVersion: String) = {
      val libVersion = scalaVersion match {
        case "2.9.1" => "1.6.9"
        case _ => "1.6.8"
>>>>>>> 94992740
      }
      "org.scala-tools.testing" %% "specs" % libVersion
    }

    def specs2(scalaVersion: String) = {
<<<<<<< HEAD
      val libArtifactId = scalaVersion match {
        case "2.8.2.RC1" => "specs2_2.8.1"
        case x => "specs2_"+x
      }
      "org.specs2" % libArtifactId % "1.5"
=======
      val libVersion = scalaVersion match {
        case "2.9.1" => "1.6"
        case _ => "1.5"
      }
      "org.specs2" %% "specs2" % libVersion
>>>>>>> 94992740
    }

    val servletApi = "javax.servlet" % "servlet-api" % "2.5" % "provided"
    val servletApi_3_0 = "javax.servlet" % "javax.servlet-api" % "3.0.1" % "provided"

    def socketioCore(version: String) = "org.scalatra.socketio-java" % "socketio-core" % "2.0.0"

    val testng = "org.testng" % "testng" % "6.1.1" % "optional"
  }
  import Dependencies._

  lazy val scalatraProject = Project("scalatra-project", file("."),
    settings = scalatraSettings ++ Unidoc.settings)
    .settings(
      publishArtifact in Compile := false,
      description := "A tiny, Sinatra-like web framework for Scala",
      Unidoc.unidocExclude := Seq("scalatra-example"),
      (name in Posterous) := "scalatra",
      (crossScalaVersions in Posterous) <++= crossScalaVersions_2_8(identity))
    .aggregate(scalatraCore, scalatraAuth, scalatraFileupload,
      scalatraScalate, scalatraSocketio, scalatraLiftJson, scalatraAntiXml,
      scalatraTest, scalatraScalatest, scalatraSpecs, scalatraSpecs2,
      scalatraExample, scalatraJetty8Tests)

  lazy val scalatraCore = Project("scalatra", file("core"),
    settings = scalatraSettings)
    .settings(
      libraryDependencies ++= Seq(servletApi),
      description := "The core Scalatra framework")
    .testWithScalatraTest

  lazy val scalatraAuth = Project("scalatra-auth", file("auth"),
    settings = scalatraSettings)
    .settings(
       libraryDependencies ++= Seq(servletApi, base64),
       description := "Scalatra authentication module")
    .dependsOn(scalatraCore)
    .testWithScalatraTest

  lazy val scalatraFileupload = Project("scalatra-fileupload", file("fileupload"),
    settings = scalatraSettings)
    .settings(
      libraryDependencies ++= Seq(servletApi, commonsFileupload, commonsIo),
      description := "Commons-Fileupload integration with Scalatra")
    .dependsOn(scalatraCore)
    .testWithScalatraTest

  lazy val scalatraScalate = Project("scalatra-scalate", file("scalate"),
    settings = scalatraSettings)
    .settings(
      libraryDependencies <<= (scalaVersion, libraryDependencies) {
        (sv, deps) => deps ++ Seq(scalate(sv), servletApi)
      },
      description := "Scalate integration with Scalatra")
    .dependsOn(scalatraCore)
    .testWithScalatraTest

  lazy val scalatraSocketio = Project("scalatra-socketio", file("socketio"),
    settings = scalatraSettings)
    .settings(
      libraryDependencies <<= (version, libraryDependencies) {
        (v, deps) => deps ++ Seq(jettyWebsocket, socketioCore(v))
      },
      resolvers += sonatypeSnapshots,
      description := "Socket IO support for Scalatra"
    )
    .dependsOn(scalatraCore)
    .testWithScalatraTest

  lazy val scalatraLiftJson = Project("scalatra-lift-json", file("lift-json"),
    settings = scalatraSettings)
    .settings(
      libraryDependencies <<= (scalaVersion, libraryDependencies) {
        (sv, deps) => deps ++ Seq(liftJson(sv), servletApi)
      },
      description := "Lift JSON support for Scalatra"
    )
    .dependsOn(scalatraCore)
    .testWithScalatraTest

  lazy val scalatraAntiXml = Project("scalatra-anti-xml", file("anti-xml"),
    settings = scalatraSettings)
    .settings(
      libraryDependencies <<= (scalaVersion, libraryDependencies) {
        (sv, deps) => deps ++ Seq(antiXml(sv), servletApi)
      },
      description := "Anti-XML support for Scalatra")
    .dependsOn(scalatraCore)
    .testWithScalatraTest

  lazy val scalatraTest = Project("scalatra-test", file("test"),
    settings = scalatraSettings)
    .settings(
      libraryDependencies <++= (scalaVersion) { sv =>
        Seq(testJettyServlet, mockitoAll, commonsLang3, specs2(sv) % "test")
      },
      description := "The abstract Scalatra test framework")

  lazy val scalatraScalatest = Project("scalatra-scalatest", file("scalatest"),
    settings = scalatraSettings)
    .settings(
      libraryDependencies <<= (scalaVersion, libraryDependencies) {
        (sv, deps) => deps ++ Seq(scalatest(sv), junit, testng)
      },
      description := "ScalaTest support for the Scalatra test framework")
    .dependsOn(scalatraTest)

  lazy val scalatraSpecs = Project("scalatra-specs", file("specs"),
    settings = scalatraSettings)
    .settings(
      libraryDependencies <<= (scalaVersion, libraryDependencies) {
        (sv, deps) => deps ++ Seq(specs(sv))
      },
      description := "Specs support for the Scalatra test framework")
    .dependsOn(scalatraTest)

  lazy val scalatraSpecs2 = Project("scalatra-specs2", file("specs2"),
    settings = scalatraSettings)
    .settings(
      libraryDependencies <<= (scalaVersion, libraryDependencies) {
        (sv, deps) => deps ++ Seq(specs2(sv))
      },
      description := "Specs2 support for the Scalatra test framework")
    .dependsOn(scalatraTest)

  lazy val scalatraExample = Project("scalatra-example", file("example"),
    settings = scalatraSettings)
    .settings(webSettings :_*)
    .settings(
      resolvers += sonatypeSnapshots,
      libraryDependencies ++= Seq(servletApi, jettyWebapp % "jetty"),
      description := "Scalatra example project",
      publish := {},
      publishLocal := {})
    .dependsOn(scalatraCore, scalatraScalate, scalatraAuth, scalatraFileupload,
               scalatraSocketio)

  lazy val scalatraJetty8Tests = Project("scalatra-jetty8-tests", file("test/jetty8"),
    settings = scalatraSettings)
    .settings(
      libraryDependencies ++= Seq(servletApi_3_0, testJettyServlet_8 % "test"),
      description := "Compatibility tests for Jetty 8",
      publish := {},
      publishLocal := {})
    .testWithScalatraTest

  class RichProject(project: Project) {
    def testWithScalatraTest = {
      val testProjects = Seq(scalatraScalatest, scalatraSpecs, scalatraSpecs2)
      val testDeps = testProjects map { _ % "test" }
      project.dependsOn(testDeps : _*)
    }
  }
  implicit def project2RichProject(project: Project): RichProject = new RichProject(project)
}<|MERGE_RESOLUTION|>--- conflicted
+++ resolved
@@ -10,15 +10,10 @@
 
   val scalatraSettings = Defaults.defaultSettings ++ Seq(
     organization := "org.scalatra",
-<<<<<<< HEAD
-    version := "2.0.0-SNAPSHOT",
-    crossScalaVersions := Seq("2.8.1", "2.8.2.RC1"),
-=======
     version := "2.0.0",
     crossScalaVersions := Seq("2.9.1", "2.9.0-1", "2.9.0"),
     crossScalaVersions_2_8 := Seq("2.8.1"),
     crossScalaVersions <<= (crossScalaVersions_2_8) { v => v },
->>>>>>> 94992740
     scalaVersion <<= (crossScalaVersions) { versions => versions.head },
     scalacOptions ++= Seq("-unchecked", "-deprecation"),
     packageOptions <<= (packageOptions, name, version, organization) map {
@@ -91,9 +86,6 @@
       else
         Some("Sonatype Nexus Release Staging" at "https://oss.sonatype.org/service/local/staging/deploy/maven2")
     },
-<<<<<<< HEAD
-    resolvers += ScalaToolsSnapshots // for org.specs2:scalaz-core
-=======
     resolvers += ScalaToolsSnapshots
 /* This is crashing unidoc.
     autoCompilerPlugins := true,
@@ -102,22 +94,13 @@
       "-P:sxr:base-directory:" + _.getAbsolutePath
     }
 */
->>>>>>> 94992740
   )
 
   val sonatypeSnapshots = "Sonatype Nexus Snapshots" at "https://oss.sonatype.org/content/repositories/snapshots"
 
   object Dependencies {
     def antiXml(scalaVersion: String) = {
-<<<<<<< HEAD
-      val libArtifactId = scalaVersion match {
-        case "2.8.2.RC1" => "anti-xml_2.8.1"
-        case x => "anti-xml_"+x
-      }
-      "com.codecommit" % libArtifactId % "0.2"
-=======
       "com.codecommit" %% "anti-xml" % "0.2"
->>>>>>> 94992740
     }
 
     val base64 = "net.iharder" % "base64" % "2.3.8"
@@ -136,16 +119,9 @@
     val junit = "junit" % "junit" % "4.8.2"
 
     def liftJson(scalaVersion: String) = {
-<<<<<<< HEAD
-      val libArtifactId = scalaVersion match {
-        case "2.8.2.RC1" => "lift-json_2.8.1"
-        case "2.9.1.RC4" => "lift-json_2.9.0"
-        case x => "lift-json_"+x
-=======
       val libVersion = scalaVersion match {
         case "2.9.1" => "2.4-M4"
         case _ => "2.4-M3"
->>>>>>> 94992740
       }
       "net.liftweb" %% "lift-json" % libVersion
     }
@@ -153,23 +129,6 @@
     val mockitoAll = "org.mockito" % "mockito-all" % "1.8.5"
 
     def scalate(scalaVersion: String) = {
-<<<<<<< HEAD
-      "org.fusesource.scalate" % "scalate-core" % "1.4.1"
-    }
-
-    def scalatest(scalaVersion: String) = {
-      val libArtifactId = scalaVersion match {
-        case "2.8.2.RC1" => "scalatest_2.8.1"
-        case x => "scalatest_"+x
-      }
-      "org.scalatest" % libArtifactId % "1.5.1"
-    }
-
-    def specs(scalaVersion: String) = {
-      val libArtifactId = scalaVersion match {
-        case "2.8.2.RC1" => "specs_2.8.1"
-        case x => "specs_"+x
-=======
       val libVersion = scalaVersion match {
         case x if x startsWith "2.8." => "1.5.2-scala_2.8.1"
         case _ => "1.5.2"
@@ -189,25 +148,16 @@
       val libVersion = scalaVersion match {
         case "2.9.1" => "1.6.9"
         case _ => "1.6.8"
->>>>>>> 94992740
       }
       "org.scala-tools.testing" %% "specs" % libVersion
     }
 
     def specs2(scalaVersion: String) = {
-<<<<<<< HEAD
-      val libArtifactId = scalaVersion match {
-        case "2.8.2.RC1" => "specs2_2.8.1"
-        case x => "specs2_"+x
-      }
-      "org.specs2" % libArtifactId % "1.5"
-=======
       val libVersion = scalaVersion match {
         case "2.9.1" => "1.6"
         case _ => "1.5"
       }
       "org.specs2" %% "specs2" % libVersion
->>>>>>> 94992740
     }
 
     val servletApi = "javax.servlet" % "servlet-api" % "2.5" % "provided"
