import sbt._
import Keys._
import scala.xml._
import java.net.URL
import com.github.siasia.WebPlugin.webSettings
import posterous.Publish._

object ScalatraBuild extends Build {
  import Dependencies._
  import Resolvers._

  lazy val scalatraSettings = Defaults.defaultSettings ++ Seq(
    organization := "org.scalatra",
    version := "2.1.0-SNAPSHOT",
    crossScalaVersions := Seq("2.9.1", "2.9.0-1", "2.9.0", "2.8.1"),
    scalaVersion <<= (crossScalaVersions) { versions => versions.head },
    scalacOptions ++= Seq("-unchecked", "-deprecation"),
    manifestSetting,
    publishSetting,
    resolvers += ScalaToolsSnapshots
  ) ++ mavenCentralFrouFrou

  lazy val scalatraProject = Project(
    id = "scalatra-project",
    base = file("."),
    settings = scalatraSettings ++ Unidoc.settings ++ doNotPublish ++ Seq(
      description := "A tiny, Sinatra-like web framework for Scala",
      Unidoc.unidocExclude := Seq("scalatra-example"),
      (name in Posterous) := "scalatra"
    ),
    aggregate = Seq(scalatraCore, scalatraAuth, scalatraFileupload,
      scalatraScalate, scalatraSocketio, scalatraLiftJson, scalatraAntiXml,
      scalatraTest, scalatraScalatest, scalatraSpecs, scalatraSpecs2,
      scalatraExample)
  )

  lazy val scalatraCore = Project(
    id = "scalatra",
    base = file("core"),
    settings = scalatraSettings ++ Seq(
      libraryDependencies ++= Seq(servletApi, slf4jSimple % "test"),
      description := "The core Scalatra framework"
    )
  ) dependsOn(Seq(scalatraSpecs2, scalatraSpecs, scalatraScalatest) map { _ % "test->compile" } :_*)

  lazy val scalatraAuth = Project(
    id = "scalatra-auth",
    base = file("auth"),
    settings = scalatraSettings ++ Seq(
      libraryDependencies += base64,
      description := "Scalatra authentication module"
    )
  ) dependsOn(scalatraCore % "compile;test->test;provided->provided")

  lazy val scalatraFileupload = Project(
    id = "scalatra-fileupload",
    base = file("fileupload"),
    settings = scalatraSettings ++ Seq(
      libraryDependencies ++= Seq(commonsFileupload, commonsIo),
      description := "Commons-Fileupload integration with Scalatra"
    )
  ) dependsOn(scalatraCore % "compile;test->test;provided->provided")

  lazy val scalatraScalate = Project(
    id = "scalatra-scalate",
    base = file("scalate"),
    settings = scalatraSettings ++ Seq(
      libraryDependencies <+= scalaVersion(scalate),
      resolvers ++= Seq(sonatypeNexusSnapshots),
      description := "Scalate integration with Scalatra"
    )
  ) dependsOn(scalatraCore % "compile;test->test;provided->provided")

  lazy val scalatraSocketio = Project(
    id = "scalatra-socketio",
    base = file("socketio"),
    settings = scalatraSettings ++ Seq(
      libraryDependencies <++= version(v => Seq(jettyWebsocket, socketioCore(v))),
      resolvers += sonatypeNexusSnapshots,
      description := "Socket IO support for Scalatra"
    )
  ) dependsOn(scalatraCore % "compile;test->test;provided->provided")

  lazy val scalatraLiftJson = Project(
    id = "scalatra-lift-json",
    base = file("lift-json"),
    settings = scalatraSettings ++ Seq(
      libraryDependencies <+= scalaVersion(liftJson),
      description := "Lift JSON support for Scalatra"
    )
  ) dependsOn(scalatraCore % "compile;test->test;provided->provided")

  lazy val scalatraAntiXml = Project(
    id = "scalatra-anti-xml",
    base = file("anti-xml"),
    settings = scalatraSettings ++ Seq(
      libraryDependencies <+= scalaVersion(antiXml),
      description := "Anti-XML support for Scalatra"
    )
  ) dependsOn(scalatraCore % "compile;test->test;provided->provided")

  lazy val scalatraTest = Project(
    id = "scalatra-test",
    base = file("test"),
    settings = scalatraSettings ++ Seq(
      libraryDependencies <++= scalaVersion(sv => Seq(testJettyServlet, mockitoAll, commonsLang3, specs2(sv) % "test")),
      description := "The abstract Scalatra test framework"
    )
  )

  lazy val scalatraScalatest = Project(
    id = "scalatra-scalatest",
    base = file("scalatest"),
    settings = scalatraSettings ++ Seq(
      libraryDependencies <++= scalaVersion(sv => Seq(scalatest(sv), junit, testng)),
      description := "ScalaTest support for the Scalatra test framework"
    )
  ) dependsOn(scalatraTest)

  lazy val scalatraSpecs = Project(
    id = "scalatra-specs",
    base = file("specs"),
    settings = scalatraSettings ++ Seq(
      libraryDependencies <+= scalaVersion(specs),
      description := "Specs support for the Scalatra test framework"
    )
  ) dependsOn(scalatraTest)

  lazy val scalatraSpecs2 = Project(
    id = "scalatra-specs2",
    base = file("specs2"),
    settings = scalatraSettings ++ Seq(
      libraryDependencies <+= scalaVersion(specs2),
      description := "Specs2 support for the Scalatra test framework"
    )
  ) dependsOn(scalatraTest)

  lazy val scalatraExample = Project(
    id = "scalatra-example",
    base = file("example"),
    settings = scalatraSettings ++ webSettings ++ doNotPublish ++ Seq(
<<<<<<< HEAD
      resolvers ++= Seq(sonatypeNexusSnapshots),
      libraryDependencies ++= Seq(atmosphere, jettyWebapp),
=======
      resolvers += sonatypeNexusSnapshots,
      libraryDependencies ++= Seq(servletApi, jettyWebapp % "container"),
>>>>>>> 14ca4707
      description := "Scalatra example project"
    )
  ) dependsOn(
    scalatraCore % "compile;test->test;provided->provided", scalatraScalate,
    scalatraAuth, scalatraFileupload, scalatraSocketio
  )

  object Dependencies {
    def antiXml(scalaVersion: String) = {
      val libVersion = scalaVersion match {
        case x if x startsWith "2.8." => "0.2"
        case _ => "0.3"
      }
      "com.codecommit" %% "anti-xml" % libVersion
    }

    val atmosphere = "org.atmosphere" % "atmosphere-runtime" % "0.7.2"

    val base64 = "net.iharder" % "base64" % "2.3.8"

    val commonsFileupload = "commons-fileupload" % "commons-fileupload" % "1.2.1"
    val commonsIo = "commons-io" % "commons-io" % "2.1"
    val commonsLang3 = "org.apache.commons" % "commons-lang3" % "3.1"

    private def jettyDep(name: String) = "org.eclipse.jetty" % name % "8.0.0.v20110901"
    val testJettyServlet = jettyDep("test-jetty-servlet")
    val jettyWebsocket = jettyDep("jetty-websocket") % "provided"
    val jettyWebapp = jettyDep("jetty-webapp") % "test;jetty"

    val junit = "junit" % "junit" % "4.10"

    def liftJson(scalaVersion: String) =
      "net.liftweb" %% "lift-json" % "2.4-M5"

    val mockitoAll = "org.mockito" % "mockito-all" % "1.8.5"

    def scalate(scalaVersion: String) = {
      val libVersion = scalaVersion match {
        // 1.5.3-scala_2.8.2 fails on 2.8.1 loading
        // scala/tools/nsc/interactive/Global$
        case x if x startsWith "2.8.1" => "1.5.2-scala_2.8.1"
        case _ => "1.5.3"
      }
      "org.fusesource.scalate" % "scalate-core" % libVersion
    }

    def scalatest(scalaVersion: String) = {
      val libVersion = scalaVersion match {
        case x if x startsWith "2.8." => "1.5.1"
        case _ => "1.6.1"
      }
      "org.scalatest" %% "scalatest" % libVersion
    }

    def specs(scalaVersion: String) = {
      val libVersion = scalaVersion match {
        case "2.9.1" => "1.6.9"
        case _ => "1.6.8"
      }
      "org.scala-tools.testing" %% "specs" % libVersion
    }

    def specs2(scalaVersion: String) = {
      val libVersion = scalaVersion match {
        case x if x startsWith "2.8." => "1.5"
        case "2.9.0" => "1.5" // https://github.com/etorreborre/specs2/issues/33
        case _ => "1.6.1"
      }
      "org.specs2" %% "specs2" % libVersion
    }

    val servletApi = "javax.servlet" % "javax.servlet-api" % "3.0.1" % "provided"

    val slf4jSimple = "org.slf4j" % "slf4j-simple" % "1.6.4"

    def socketioCore(version: String) = "org.scalatra.socketio-java" % "socketio-core" % "2.0.0"

    val testng = "org.testng" % "testng" % "6.3" % "optional"
  }

  object Resolvers {
    val sonatypeNexusSnapshots = "Sonatype Nexus Snapshots" at "https://oss.sonatype.org/content/repositories/snapshots"
    val sonatypeNexusStaging = "Sonatype Nexus Staging" at "https://oss.sonatype.org/service/local/staging/deploy/maven2"
  }

  lazy val manifestSetting = packageOptions <+= (name, version, organization) map {
    (title, version, vendor) =>
      Package.ManifestAttributes(
        "Created-By" -> "Simple Build Tool",
        "Built-By" -> System.getProperty("user.name"),
        "Build-Jdk" -> System.getProperty("java.version"),
        "Specification-Title" -> title,
        "Specification-Version" -> version,
        "Specification-Vendor" -> vendor,
        "Implementation-Title" -> title,
        "Implementation-Version" -> version,
        "Implementation-Vendor-Id" -> vendor,
        "Implementation-Vendor" -> vendor
      )
  }

  lazy val publishSetting = publishTo <<= (version) { version: String =>
    if (version.trim.endsWith("SNAPSHOT"))
      Some(sonatypeNexusSnapshots)
    else
      Some(sonatypeNexusStaging)
  }

  // Things we care about primarily because Maven Central demands them
  lazy val mavenCentralFrouFrou = Seq(
    homepage := Some(new URL("http://www.scalatra.org/")),
    startYear := Some(2009),
    licenses := Seq(("BSD", new URL("http://github.com/scalatra/scalatra/raw/HEAD/LICENSE"))),
    pomExtra <<= (pomExtra, name, description) {(pom, name, desc) => pom ++ Group(
      <scm>
        <url>http://github.com/scalatra/scalatra</url>
        <connection>scm:git:git://github.com/scalatra/scalatra.git</connection>
      </scm>
      <developers>
        <developer>
          <id>riffraff</id>
          <name>Gabriele Renzi</name>
          <url>http://www.riffraff.info</url>
        </developer>
        <developer>
          <id>alandipert</id>
          <name>Alan Dipert</name>
          <url>http://alan.dipert.org</url>
        </developer>
        <developer>
          <id>rossabaker</id>
          <name>Ross A. Baker</name>
          <url>http://www.rossabaker.com/</url>
        </developer>
        <developer>
          <id>chirino</id>
          <name>Hiram Chirino</name>
          <url>http://hiramchirino.com/blog/</url>
        </developer>
        <developer>
          <id>casualjim</id>
          <name>Ivan Porto Carrero</name>
          <url>http://flanders.co.nz/</url>
        </developer>
        <developer>
          <id>jlarmstrong</id>
          <name>Jared Armstrong</name>
          <url>http://www.jaredarmstrong.name/</url>
        </developer>
      </developers>
    )}
  )

  lazy val doNotPublish = Seq(publish := {}, publishLocal := {})
}<|MERGE_RESOLUTION|>--- conflicted
+++ resolved
@@ -139,13 +139,8 @@
     id = "scalatra-example",
     base = file("example"),
     settings = scalatraSettings ++ webSettings ++ doNotPublish ++ Seq(
-<<<<<<< HEAD
       resolvers ++= Seq(sonatypeNexusSnapshots),
       libraryDependencies ++= Seq(atmosphere, jettyWebapp),
-=======
-      resolvers += sonatypeNexusSnapshots,
-      libraryDependencies ++= Seq(servletApi, jettyWebapp % "container"),
->>>>>>> 14ca4707
       description := "Scalatra example project"
     )
   ) dependsOn(
@@ -173,7 +168,7 @@
     private def jettyDep(name: String) = "org.eclipse.jetty" % name % "8.0.0.v20110901"
     val testJettyServlet = jettyDep("test-jetty-servlet")
     val jettyWebsocket = jettyDep("jetty-websocket") % "provided"
-    val jettyWebapp = jettyDep("jetty-webapp") % "test;jetty"
+    val jettyWebapp = jettyDep("jetty-webapp") % "test;container"
 
     val junit = "junit" % "junit" % "4.10"
 
