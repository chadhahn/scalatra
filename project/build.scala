--- conflicted
+++ resolved
@@ -120,11 +120,6 @@
     def liftJson(scalaVersion: String) = {
       val libArtifactId = scalaVersion match {
         case "2.8.2.RC1" => "lift-json_2.8.1"
-<<<<<<< HEAD
-        case "2.9.1.RC4" => "lift-json_2.9.0"
-        case "2.9.1" => "lift-json_2.9.0"
-=======
->>>>>>> e73b024e
         case x => "lift-json_"+x
       }
       val libVersion = scalaVersion match {
