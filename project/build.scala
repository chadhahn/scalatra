--- conflicted
+++ resolved
@@ -11,13 +11,8 @@
 
   lazy val scalatraSettings = Defaults.defaultSettings ++ Seq(
     organization := "org.scalatra",
-<<<<<<< HEAD
     version := "2.1.0-SNAPSHOT",
-    crossScalaVersions := Seq("2.9.1", "2.9.0-1", "2.9.0", "2.8.1"),
-=======
-    version := "2.0.3-SNAPSHOT",
     crossScalaVersions := Seq("2.9.1", "2.9.0-1", "2.9.0", "2.8.2", "2.8.1"),
->>>>>>> c7e148e6
     scalaVersion <<= (crossScalaVersions) { versions => versions.head },
     scalacOptions ++= Seq("-unchecked", "-deprecation"),
     manifestSetting,
@@ -208,13 +203,7 @@
 
     val junit = "junit" % "junit" % "4.10"
 
-<<<<<<< HEAD
-    val liftJson = "net.liftweb" %% "lift-json" % "2.4-M5"
-=======
-    private def liftDep(name: String) = "net.liftweb" %% name % "2.4"
-    val liftJson = liftDep("lift-json")
-    val liftTestkit = liftDep("lift-testkit") % "test"
->>>>>>> c7e148e6
+    val liftJson = "net.liftweb" %% "lift-json" % "2.4"
 
     val mockitoAll = "org.mockito" % "mockito-all" % "1.8.5"
 
