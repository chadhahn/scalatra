import sbt._
import Keys._
import scala.xml._
import java.net.URL
import com.github.siasia.WebPlugin.webSettings
import posterous.Publish._

object ScalatraBuild extends Build {
  import Dependencies._
  import Resolvers._

  lazy val scalatraSettings = Defaults.defaultSettings ++ Seq(
    organization := "org.scalatra",
    version := "2.1.0-SNAPSHOT",
    crossScalaVersions := Seq("2.9.1", "2.9.0-1", "2.8.2", "2.8.1"),
    scalaVersion <<= (crossScalaVersions) { versions => versions.head },
    scalacOptions ++= Seq("-unchecked"),
    manifestSetting,
    publishSetting,
    resolvers ++= Seq(ScalaToolsSnapshots, sonatypeNexusSnapshots)
  ) ++ mavenCentralFrouFrou

  lazy val scalatraProject = Project(
    id = "scalatra-project",
    base = file("."),
    settings = scalatraSettings ++ Unidoc.settings ++ doNotPublish ++ Seq(
      description := "A tiny, Sinatra-like web framework for Scala",
      Unidoc.unidocExclude := Seq("scalatra-example"),
      (name in Posterous) := "scalatra"
    ),
    aggregate = Seq(scalatraCore, scalatraAuth, scalatraFileupload,
      scalatraScalate, scalatraLiftJson, scalatraAntiXml,
      scalatraTest, scalatraScalatest, scalatraSpecs, scalatraSpecs2,
      scalatraExample, scalatraAkka, scalatraDocs, scalatraJetty)
  )

  lazy val scalatraCore = Project(
    id = "scalatra",
    base = file("core"),
    settings = scalatraSettings ++ Seq(
      libraryDependencies <++= scalaVersion(sv => Seq(
	servletApi,
        grizzledSlf4j(sv)
      )),
      description := "The core Scalatra framework"
    )
  ) dependsOn(Seq(scalatraSpecs2, scalatraSpecs, scalatraScalatest) map { _ % "test->compile" } :_*)

  lazy val scalatraAuth = Project(
    id = "scalatra-auth",
    base = file("auth"),
    settings = scalatraSettings ++ Seq(
      libraryDependencies ++= Seq(base64, servletApi),
      description := "Scalatra authentication module"
    )
  ) dependsOn(scalatraCore % "compile;test->test")

  lazy val scalatraAkka = Project(
    id = "scalatra-akka",
    base = file("akka"),
    settings = scalatraSettings ++ Seq(
      libraryDependencies ++= Seq(akkaActor, akkaTestkit, servletApi),
      resolvers += "Akka Repo" at "http://akka.io/repository",
      description := "Scalatra akka integration module",
      // Akka only supports 2.9.x, so don't build this module for 2.8.x.
      skip <<= scalaVersion map { v => v startsWith "2.8." },
      publishArtifact in (Compile, packageDoc) <<= scalaVersion(v => !(v startsWith "2.8."))
    ) 
  ) dependsOn(scalatraCore % "compile;test->test")

  lazy val scalatraFileupload = Project(
    id = "scalatra-fileupload",
    base = file("fileupload"),
    settings = scalatraSettings ++ Seq(
      libraryDependencies ++= Seq(commonsFileupload, commonsIo, servletApi),
      description := "Commons-Fileupload integration with Scalatra"
    )
  ) dependsOn(scalatraCore % "compile;test->test")

  lazy val scalatraScalate = Project(
    id = "scalatra-scalate",
    base = file("scalate"),
    settings = scalatraSettings ++ Seq(
      libraryDependencies <++= scalaVersion(sv => Seq(scalate(sv), servletApi)),
      resolvers ++= Seq(sonatypeNexusSnapshots),
      description := "Scalate integration with Scalatra"
    )
  ) dependsOn(scalatraCore % "compile;test->test")

  lazy val scalatraLiftJson = Project(
    id = "scalatra-lift-json",
    base = file("lift-json"),
    settings = scalatraSettings ++ Seq(
      libraryDependencies += liftJson,
      description := "Lift JSON support for Scalatra"
    )
  ) dependsOn(scalatraCore % "compile;test->test")

  lazy val scalatraAntiXml = Project(
    id = "scalatra-anti-xml",
    base = file("anti-xml"),
    settings = scalatraSettings ++ Seq(
      libraryDependencies <+= scalaVersion(antiXml),
      description := "Anti-XML support for Scalatra"
    )
  ) dependsOn(scalatraCore % "compile;test->test")

  lazy val scalatraJetty = Project(
    id = "scalatra-jetty",
    base = file("jetty"),
    settings = scalatraSettings ++ Seq(
      libraryDependencies ++= Seq(jettyServlet),
      description := "Embedded Jetty server for Scalatra apps"
    )
  ) dependsOn(scalatraCore % "compile;test->test")

  lazy val scalatraTest = Project(
    id = "scalatra-test",
    base = file("test"),
    settings = scalatraSettings ++ Seq(
      libraryDependencies <++= scalaVersion(sv => Seq(
        grizzledSlf4j(sv),
        testJettyServlet,
        mockitoAll,
        commonsLang3,
        specs2(sv) % "test",
        dispatch
      )),
      description := "The abstract Scalatra test framework"
    )
  )

  lazy val scalatraScalatest = Project(
    id = "scalatra-scalatest",
    base = file("scalatest"),
    settings = scalatraSettings ++ Seq(
      libraryDependencies <++= scalaVersion(sv => Seq(scalatest(sv), junit, testng)),
      description := "ScalaTest support for the Scalatra test framework"
    )
  ) dependsOn(scalatraTest)

  lazy val scalatraSpecs = Project(
    id = "scalatra-specs",
    base = file("specs"),
    settings = scalatraSettings ++ Seq(
      libraryDependencies <+= scalaVersion(specs),
      description := "Specs support for the Scalatra test framework", 
      // The one in Maven Central has a bad checksum for 2.8.2.  
      // Try ScalaTools first.
      resolvers ~= { rs => ScalaToolsReleases +: rs }
    )
  ) dependsOn(scalatraTest)

  lazy val scalatraSpecs2 = Project(
    id = "scalatra-specs2",
    base = file("specs2"),
    settings = scalatraSettings ++ Seq(
      libraryDependencies <+= scalaVersion(specs2),
      description := "Specs2 support for the Scalatra test framework"
    )
  ) dependsOn(scalatraTest)

  lazy val scalatraDocs = Project(
    id = "scalatra-docs",
    base = file("docs"),
    settings = scalatraSettings
  ) dependsOn(scalatraCore % "compile;test->test")

  lazy val scalatraExample = Project(
    id = "scalatra-example",
    base = file("example"),
    settings = scalatraSettings ++ webSettings ++ doNotPublish ++ Seq(
      resolvers ++= Seq(sonatypeNexusSnapshots),
      libraryDependencies ++= Seq(atmosphere, jettyWebapp, slf4jSimple),
      description := "Scalatra example project"
    )
  ) dependsOn(
    scalatraCore % "compile;test->test;provided->provided", scalatraScalate,
    scalatraAuth, scalatraFileupload, scalatraAkka, scalatraDocs, scalatraJetty
  )

  object Dependencies {
    def antiXml(scalaVersion: String) = {
      val libVersion = scalaVersion match {
        case x if x startsWith "2.8." => "0.2"
        case _ => "0.3"
      }
      "com.codecommit" %% "anti-xml" % libVersion
    }

    val atmosphere = "org.atmosphere" % "atmosphere-runtime" % "0.7.2"

    val base64 = "net.iharder" % "base64" % "2.3.8"

    val akkaActor = "com.typesafe.akka" % "akka-actor" % "2.0"
    val akkaTestkit = "com.typesafe.akka" % "akka-testkit" % "2.0" % "test"

    val commonsFileupload = "commons-fileupload" % "commons-fileupload" % "1.2.1"
    val commonsIo = "commons-io" % "commons-io" % "2.1"
    val commonsLang3 = "org.apache.commons" % "commons-lang3" % "3.1"

<<<<<<< HEAD
    val dispatch = "net.databinder" %% "dispatch-http" % "0.8.5"

    def grizzledSlf4j(scalaVersion: String) = {
      // Temporary hack pending 2.8.2 release of slf4s.
      val artifactId = "grizzled-slf4j_"+(scalaVersion match {
        case "2.8.2" => "2.8.1"
        case v => v
      })
      "org.clapper" % artifactId % "0.6.6"
    }

    private def jettyDep(name: String) = "org.eclipse.jetty" % name % "8.1.0.v20120127"
    val testJettyServlet = jettyDep("test-jetty-servlet")
    val jettyServlet = jettyDep("jetty-servlet")
    val jettyWebsocket = jettyDep("jetty-websocket") % "provided"
    val jettyWebapp = jettyDep("jetty-webapp") % "test;container"
=======
    private def jettyDep(name: String, version: String = "7.6.1.v20120215") =
      "org.eclipse.jetty" % name % version
    val testJettyServlet = jettyDep("test-jetty-servlet")
    val testJettyServlet_8 = jettyDep("test-jetty-servlet", "8.1.1.v20120215")
    val jettyWebsocket = jettyDep("jetty-websocket")
    val jettyWebapp = jettyDep("jetty-webapp")
>>>>>>> 63f9c369

    val junit = "junit" % "junit" % "4.10"

    val liftJson = "net.liftweb" %% "lift-json" % "2.4"

    val mockitoAll = "org.mockito" % "mockito-all" % "1.8.5"

    def scalate(scalaVersion: String) = {
      val libVersion = scalaVersion match {
        // 1.5.3-scala_2.8.2 fails on 2.8.1 loading
        // scala/tools/nsc/interactive/Global$
        case "2.8.1" => "1.5.2-scala_2.8.1"
        case x if x startsWith "2.8." => "1.5.3-scala_2.8.2"
        case _ => "1.5.3"
      }
      "org.fusesource.scalate" % "scalate-core" % libVersion
    }

    def scalatest(scalaVersion: String) = {
      val libVersion = scalaVersion match {
        case x if x startsWith "2.8." => "1.5.1"
        case _ => "1.6.1"
      }
      "org.scalatest" %% "scalatest" % libVersion
    }

    def specs(scalaVersion: String) = {
      val libVersion = scalaVersion match {
        case "2.9.1" => "1.6.9"
        case _ => "1.6.8"
      }
      "org.scala-tools.testing" %% "specs" % libVersion
    }

    def specs2(scalaVersion: String) = {
      val libVersion = scalaVersion match {
        case x if x startsWith "2.8." => "1.5"
        case "2.9.0" => "1.5" // https://github.com/etorreborre/specs2/issues/33
        case "2.9.0-1" => "1.7.1" 
        case _ => "1.8.2" 
      }
      "org.specs2" %% "specs2" % libVersion
    }

    val servletApi = "javax.servlet" % "javax.servlet-api" % "3.0.1" % "provided"

    val slf4jSimple = "org.slf4j" % "slf4j-simple" % "1.6.4"

    val testng = "org.testng" % "testng" % "6.3" % "optional"
  }

  object Resolvers {
    val sonatypeNexusSnapshots = "Sonatype Nexus Snapshots" at "https://oss.sonatype.org/content/repositories/snapshots"
    val sonatypeNexusStaging = "Sonatype Nexus Staging" at "https://oss.sonatype.org/service/local/staging/deploy/maven2"
  }

  lazy val manifestSetting = packageOptions <+= (name, version, organization) map {
    (title, version, vendor) =>
      Package.ManifestAttributes(
        "Created-By" -> "Simple Build Tool",
        "Built-By" -> System.getProperty("user.name"),
        "Build-Jdk" -> System.getProperty("java.version"),
        "Specification-Title" -> title,
        "Specification-Version" -> version,
        "Specification-Vendor" -> vendor,
        "Implementation-Title" -> title,
        "Implementation-Version" -> version,
        "Implementation-Vendor-Id" -> vendor,
        "Implementation-Vendor" -> vendor
      )
  }

  lazy val publishSetting = publishTo <<= (version) { version: String =>
    if (version.trim.endsWith("SNAPSHOT"))
      Some(sonatypeNexusSnapshots)
    else
      Some(sonatypeNexusStaging)
  }

  // Things we care about primarily because Maven Central demands them
  lazy val mavenCentralFrouFrou = Seq(
    homepage := Some(new URL("http://www.scalatra.org/")),
    startYear := Some(2009),
    licenses := Seq(("BSD", new URL("http://github.com/scalatra/scalatra/raw/HEAD/LICENSE"))),
    pomExtra <<= (pomExtra, name, description) {(pom, name, desc) => pom ++ Group(
      <scm>
        <url>http://github.com/scalatra/scalatra</url>
        <connection>scm:git:git://github.com/scalatra/scalatra.git</connection>
      </scm>
      <developers>
        <developer>
          <id>riffraff</id>
          <name>Gabriele Renzi</name>
          <url>http://www.riffraff.info</url>
        </developer>
        <developer>
          <id>alandipert</id>
          <name>Alan Dipert</name>
          <url>http://alan.dipert.org</url>
        </developer>
        <developer>
          <id>rossabaker</id>
          <name>Ross A. Baker</name>
          <url>http://www.rossabaker.com/</url>
        </developer>
        <developer>
          <id>chirino</id>
          <name>Hiram Chirino</name>
          <url>http://hiramchirino.com/blog/</url>
        </developer>
        <developer>
          <id>casualjim</id>
          <name>Ivan Porto Carrero</name>
          <url>http://flanders.co.nz/</url>
        </developer>
        <developer>
          <id>jlarmstrong</id>
          <name>Jared Armstrong</name>
          <url>http://www.jaredarmstrong.name/</url>
        </developer>
      </developers>
    )}
  )

  lazy val doNotPublish = Seq(publish := {}, publishLocal := {})
}<|MERGE_RESOLUTION|>--- conflicted
+++ resolved
@@ -199,7 +199,6 @@
     val commonsIo = "commons-io" % "commons-io" % "2.1"
     val commonsLang3 = "org.apache.commons" % "commons-lang3" % "3.1"
 
-<<<<<<< HEAD
     val dispatch = "net.databinder" %% "dispatch-http" % "0.8.5"
 
     def grizzledSlf4j(scalaVersion: String) = {
@@ -211,20 +210,11 @@
       "org.clapper" % artifactId % "0.6.6"
     }
 
-    private def jettyDep(name: String) = "org.eclipse.jetty" % name % "8.1.0.v20120127"
+    private def jettyDep(name: String) = "org.eclipse.jetty" % name % "8.1.0.v20120215"
     val testJettyServlet = jettyDep("test-jetty-servlet")
     val jettyServlet = jettyDep("jetty-servlet")
     val jettyWebsocket = jettyDep("jetty-websocket") % "provided"
     val jettyWebapp = jettyDep("jetty-webapp") % "test;container"
-=======
-    private def jettyDep(name: String, version: String = "7.6.1.v20120215") =
-      "org.eclipse.jetty" % name % version
-    val testJettyServlet = jettyDep("test-jetty-servlet")
-    val testJettyServlet_8 = jettyDep("test-jetty-servlet", "8.1.1.v20120215")
-    val jettyWebsocket = jettyDep("jetty-websocket")
-    val jettyWebapp = jettyDep("jetty-webapp")
->>>>>>> 63f9c369
-
     val junit = "junit" % "junit" % "4.10"
 
     val liftJson = "net.liftweb" %% "lift-json" % "2.4"
