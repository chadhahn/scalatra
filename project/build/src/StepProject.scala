import sbt._

class StepProject(info: ProjectInfo) extends ParentProject(info)
{
  override def shouldCheckOutputDirectories = false

  val jettyGroupId = "org.mortbay.jetty"
  val jettyVersion = "6.1.22"

<<<<<<< HEAD
  lazy val core = project("core", "step", new CoreProject(_)) 
  class CoreProject(info: ProjectInfo) extends DefaultProject(info) {
    val jettytester = jettyGroupId % "jetty-servlet-tester" % jettyVersion % "provided"
    val scalatest = "org.scalatest" % "scalatest" % scalatestVersion(crossScalaVersionString) % "provided->default"
    val mockito = "org.mockito" % "mockito-core" % "1.8.2" % "test"
  } 

  lazy val fileupload = project("fileupload", "step-fileupload", new FileuploadProject(_), core) 
  class FileuploadProject(info: ProjectInfo) extends DefaultProject(info) {
    val commonsFileupload = "commons-fileupload" % "commons-fileupload" % "1.2.1" % "compile"
    val commonsIo = "commons-io" % "commons-io" % "1.4" % "compile"
  } 

  lazy val example = project("example", "step-example", new ExampleProject(_), core, fileupload)
  class ExampleProject(info: ProjectInfo) extends DefaultWebProject(info) {
    val jetty6 = jettyGroupId % "jetty" % jettyVersion % "test"
  }

  def scalatestVersion(scalaVersion: String) = {
    scalaVersion match {
      case "2.8.0.Beta1" => 
        "1.0.1-for-scala-2.8.0.Beta1-with-test-interfaces-0.3-SNAPSHOT"
      case "2.8.0.RC1" =>
        "1.0.1-for-scala-2.8.0.RC1-SNAPSHOT"
      case x =>
        "1.2-for-scala-"+x+"-SNAPSHOT"
    } 
  }

=======
  val jettytester = "org.mortbay.jetty" % "jetty-servlet-tester" % "6.1.22" % "provided->default"
  val scalatest = "org.scalatest" % "scalatest" % "1.0.1-for-scala-2.8.0.Beta1-with-test-interfaces-0.3-SNAPSHOT" % "provided->default"
  val mockito = "org.mockito" % "mockito-core" % "1.8.2" % "test"
  val scalate = "org.fusesource.scalate" % "scalate-core"  % "1.0-SNAPSHOT"
  val scalateReop = "scalate repo" at "http://scalate.fusesource.org/repo/snapshot/"
>>>>>>> ea4d92e3
  val scalaToolsSnapshots = "Scala-Tools Maven2 Snapshots Repository" at "http://scala-tools.org/repo-snapshots"
}<|MERGE_RESOLUTION|>--- conflicted
+++ resolved
@@ -7,42 +7,41 @@
   val jettyGroupId = "org.mortbay.jetty"
   val jettyVersion = "6.1.22"
 
-<<<<<<< HEAD
-  lazy val core = project("core", "step", new CoreProject(_)) 
+  lazy val core = project("core", "step", new CoreProject(_))
   class CoreProject(info: ProjectInfo) extends DefaultProject(info) {
     val jettytester = jettyGroupId % "jetty-servlet-tester" % jettyVersion % "provided"
     val scalatest = "org.scalatest" % "scalatest" % scalatestVersion(crossScalaVersionString) % "provided->default"
     val mockito = "org.mockito" % "mockito-core" % "1.8.2" % "test"
-  } 
+  }
 
-  lazy val fileupload = project("fileupload", "step-fileupload", new FileuploadProject(_), core) 
+  lazy val fileupload = project("fileupload", "step-fileupload", new FileuploadProject(_), core)
   class FileuploadProject(info: ProjectInfo) extends DefaultProject(info) {
     val commonsFileupload = "commons-fileupload" % "commons-fileupload" % "1.2.1" % "compile"
     val commonsIo = "commons-io" % "commons-io" % "1.4" % "compile"
-  } 
+  }
 
-  lazy val example = project("example", "step-example", new ExampleProject(_), core, fileupload)
+  lazy val scalate = project("scalate", "step-scalate", new ScalateProject(_), core)
+  class ScalateProject(info: ProjectInfo) extends DefaultProject(info) {
+    val scalate = "org.fusesource.scalate" % "scalate-core" % "1.2-scala-next-SNAPSHOT"
+  }
+
+  lazy val example = project("example", "step-example", new ExampleProject(_), core, fileupload, scalate)
   class ExampleProject(info: ProjectInfo) extends DefaultWebProject(info) {
     val jetty6 = jettyGroupId % "jetty" % jettyVersion % "test"
+    val logback = "ch.qos.logback" % "logback-classic" % "0.9.21" % "runtime" // Scalate needs a slf4j binding.
   }
 
   def scalatestVersion(scalaVersion: String) = {
     scalaVersion match {
-      case "2.8.0.Beta1" => 
+      case "2.8.0.Beta1" =>
         "1.0.1-for-scala-2.8.0.Beta1-with-test-interfaces-0.3-SNAPSHOT"
       case "2.8.0.RC1" =>
         "1.0.1-for-scala-2.8.0.RC1-SNAPSHOT"
       case x =>
         "1.2-for-scala-"+x+"-SNAPSHOT"
-    } 
+    }
   }
 
-=======
-  val jettytester = "org.mortbay.jetty" % "jetty-servlet-tester" % "6.1.22" % "provided->default"
-  val scalatest = "org.scalatest" % "scalatest" % "1.0.1-for-scala-2.8.0.Beta1-with-test-interfaces-0.3-SNAPSHOT" % "provided->default"
-  val mockito = "org.mockito" % "mockito-core" % "1.8.2" % "test"
-  val scalate = "org.fusesource.scalate" % "scalate-core"  % "1.0-SNAPSHOT"
-  val scalateReop = "scalate repo" at "http://scalate.fusesource.org/repo/snapshot/"
->>>>>>> ea4d92e3
+  val fuseSourceSnapshots = "FuseSource Snapshot Repository" at "http://repo.fusesource.com/nexus/content/repositories/snapshots"
   val scalaToolsSnapshots = "Scala-Tools Maven2 Snapshots Repository" at "http://scala-tools.org/repo-snapshots"
 }