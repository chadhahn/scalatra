--- conflicted
+++ resolved
@@ -9,13 +9,15 @@
 
   lazy val core = project("core", "step", new CoreProject(_)) 
   class CoreProject(info: ProjectInfo) extends DefaultProject(info) {
-<<<<<<< HEAD
-    val jettytester = "org.mortbay.jetty" % "jetty-servlet-tester" % "6.1.22" % "provided->default"
+    val jettytester = jettyGroupId % "jetty-servlet-tester" % jettyVersion % "provided"
     val scalatest = "org.scalatest" % "scalatest" % scalatestVersion(crossScalaVersionString) % "provided->default"
     val mockito = "org.mockito" % "mockito-core" % "1.8.2" % "test"
   } 
 
-  lazy val example = project("example", "step-example", new DefaultWebProject(_), core)
+  lazy val example = project("example", "step-example", new ExampleProject(_), core)
+  class ExampleProject(info: ProjectInfo) extends DefaultWebProject(info) {
+    val jetty6 = jettyGroupId % "jetty" % jettyVersion % "test"
+  }
 
   def scalatestVersion(scalaVersion: String) = {
     scalaVersion match {
@@ -29,15 +31,4 @@
   }
 
   val scalaToolsSnapshots = "Scala-Tools Maven2 Snapshots Repository" at "http://scala-tools.org/repo-snapshots"
-=======
-    val jettytester = jettyGroupId % "jetty-servlet-tester" % jettyVersion % "provided"
-    val scalatest = "org.scalatest" % "scalatest" % "1.0" % "provided->default"
-    val mockito = "org.mockito" % "mockito-core" % "1.8.2" % "test"
-  } 
-
-  lazy val example = project("example", "step-example", new ExampleProject(_), core)
-  class ExampleProject(info: ProjectInfo) extends DefaultWebProject(info) {
-    val jetty6 = jettyGroupId % "jetty" % jettyVersion % "test"
-  }
->>>>>>> 76455d44
 }