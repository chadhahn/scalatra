import sbt._

class StepProject(info: ProjectInfo) extends DefaultWebProject(info)
{
  import BasicScalaProject._

  override def useMavenConfigurations = true
  override def packageAction = packageTask(mainClasses +++ mainResources, outputPath, defaultJarName, packageOptions).dependsOn(compile) describedAs PackageDescription

  val jettytester = "org.mortbay.jetty" % "jetty-servlet-tester" % "6.1.22" % "provided->default"
<<<<<<< HEAD
  val scalatest = "org.scalatest" % "scalatest" % "1.0.1-for-scala-2.8.0.Beta1-RC7-with-test-interfaces-0.3-SNAPSHOT" % "provided->default"

  val scalaToolsSnapshots = "Scala-Tools Maven2 Snapshots Repository" at "http://scala-tools.org/repo-snapshots"
=======
  val scalatest = "org.scala-tools.testing" % "scalatest" % "0.9.5" % "provided->default"
  val mockito = "org.mockito" % "mockito-core" % "1.8.2" % "test"
>>>>>>> 7c3517f6
}<|MERGE_RESOLUTION|>--- conflicted
+++ resolved
@@ -8,12 +8,8 @@
   override def packageAction = packageTask(mainClasses +++ mainResources, outputPath, defaultJarName, packageOptions).dependsOn(compile) describedAs PackageDescription
 
   val jettytester = "org.mortbay.jetty" % "jetty-servlet-tester" % "6.1.22" % "provided->default"
-<<<<<<< HEAD
   val scalatest = "org.scalatest" % "scalatest" % "1.0.1-for-scala-2.8.0.Beta1-RC7-with-test-interfaces-0.3-SNAPSHOT" % "provided->default"
+  val mockito = "org.mockito" % "mockito-core" % "1.8.2" % "test"
 
   val scalaToolsSnapshots = "Scala-Tools Maven2 Snapshots Repository" at "http://scala-tools.org/repo-snapshots"
-=======
-  val scalatest = "org.scala-tools.testing" % "scalatest" % "0.9.5" % "provided->default"
-  val mockito = "org.mockito" % "mockito-core" % "1.8.2" % "test"
->>>>>>> 7c3517f6
 }