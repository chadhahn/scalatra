import sbt._

import scala.xml._

class ScalatraProject(info: ProjectInfo) extends ParentProject(info)
{
  override def shouldCheckOutputDirectories = false

  val jettyGroupId = "org.mortbay.jetty"
  val jettyVersion = "6.1.22"
  val slf4jVersion = "1.6.0"

  trait ScalatraSubProject extends BasicManagedProject {
    def description: String
    def skipDeploy: Boolean = false
    def extraPlugins: NodeSeq = Seq.empty

    val jettytester = jettyGroupId % "jetty-servlet-tester" % jettyVersion % "provided"
    val servletApi = "org.mortbay.jetty" % "servlet-api" % "2.5-20081211" % "provided"
    val scalatest = "org.scalatest" % "scalatest" % "1.2" % "test"
    val junit = "junit" % "junit" % "4.8.1" % "test"

    override def pomPostProcess(pom: Node) =
      <project xmlns="http://maven.apache.org/POM/4.0.0" xmlns:xsi="http://www.w3.org/2001/XMLSchema-instance" xsi:schemaLocation="http://maven.apache.org/POM/4.0.0 http://maven.apache.org/maven-v4_0_0.xsd">
        <modelVersion>4.0.0</modelVersion>
        <parent>
          <groupId>{organization}</groupId>
          <artifactId>{crossScalaName(ScalatraProject.this.name)}</artifactId>
          <version>{version}</version>
        </parent>
        <groupId>{organization}</groupId>
        <artifactId>{crossScalaName(name)}</artifactId>
        <version>{version}</version>
        {pom \ "packaging"}
        <name>{name}</name>
        <description>{description}</description>
        {pom \ "properties"}
        {pom \ "dependencies"}
        <build>
          <plugins>
            <plugin>
              <groupId>org.apache.maven.plugins</groupId>
              <artifactId>maven-deploy-plugin</artifactId>
              <configuration>
                <skip>{skipDeploy}</skip>
              </configuration>
            </plugin>
            {extraPlugins}
          </plugins>
        </build>
      </project>

    override def makePomConfiguration = 
      new MakePomConfiguration(deliverProjectDependencies,
        Some(Configurations.defaultMavenConfigurations),
        pomExtra, pomPostProcess, pomIncludeRepository)

    override def pomPath = "pom.xml"
  }

  lazy val core = project("core", "scalatra", new CoreProject(_)) 
  class CoreProject(info: ProjectInfo) extends DefaultProject(info) with ScalatraSubProject {
    val mockito = "org.mockito" % "mockito-core" % "1.8.2" % "test"
    val description = "The core Scalatra library"
  }

  lazy val fileupload = project("fileupload", "scalatra-fileupload", new FileuploadProject(_), core)
  class FileuploadProject(info: ProjectInfo) extends DefaultProject(info) with ScalatraSubProject {
    val commonsFileupload = "commons-fileupload" % "commons-fileupload" % "1.2.1" % "compile"
    val commonsIo = "commons-io" % "commons-io" % "1.4" % "compile"
    val description = "Supplies the optional Scalatra file upload support"
  }

  lazy val scalate = project("scalate", "scalatra-scalate", new ScalateProject(_), core)
  class ScalateProject(info: ProjectInfo) extends DefaultProject(info) with ScalatraSubProject {
    val scalate = "org.fusesource.scalate" % "scalate-core" % "1.2-SNAPSHOT"
    val description = "Supplies the optional Scalatra Scalate support"
    override val extraPlugins = 
      <plugin>
        <artifactId>maven-surefire-plugin</artifactId>
        <configuration>
          <excludes>
            <!-- No tests here, by design.  *.java instead of *.scala also intentional. --> 
            <exclude>**/TestScalateScalatraFilter.java</exclude>
          </excludes>
        </configuration>
      </plugin>
  }

  lazy val example = project("example", "scalatra-example", new ExampleProject(_), core, fileupload, scalate)
  class ExampleProject(info: ProjectInfo) extends DefaultWebProject(info) with ScalatraSubProject {
    val jetty6 = jettyGroupId % "jetty" % jettyVersion % "test"
    val sfl4japi = "org.slf4j" % "slf4j-api" % slf4jVersion % "runtime" 
    val sfl4jnop = "org.slf4j" % "slf4j-nop" % slf4jVersion % "runtime"
    val description = "An example Scalatra application"
    override val skipDeploy = true // Do not deploy to Maven repo
    override val extraPlugins = 
      <plugin>
        <groupId>org.mortbay.jetty</groupId>
        <artifactId>maven-jetty-plugin</artifactId>
        <version>{jettyVersion}</version>
      </plugin>
  }

  val fuseSourceSnapshots = "FuseSource Snapshot Repository" at "http://repo.fusesource.com/nexus/content/repositories/snapshots"
  val scalaToolsSnapshots = "Scala-Tools Maven2 Snapshots Repository" at "http://scala-tools.org/repo-snapshots"

  override def pomPostProcess(pom: Node) = 
    <project xmlns="http://maven.apache.org/POM/4.0.0" xmlns:xsi="http://www.w3.org/2001/XMLSchema-instance" xsi:schemaLocation="http://maven.apache.org/POM/4.0.0 http://maven.apache.org/maven-v4_0_0.xsd">
      <modelVersion>4.0.0</modelVersion>
      <groupId>{organization}</groupId>
      <artifactId>{crossScalaName(name)}</artifactId>
      <version>{version}</version>
      <packaging>pom</packaging>
      
      <name>{name}</name>
      <description>Step Project POM</description>
  
      <prerequisites>
        <maven>2.2.1</maven>
      </prerequisites>
  
      <properties>
        <project.build.sourceEncoding>UTF-8</project.build.sourceEncoding>
        <scala-version>{crossScalaVersionString}</scala-version>
        <scaladoc.dir>${{project.build.directory}}/scaladoc</scaladoc.dir>
      </properties>
  
      <url>http://www.scalatra.org/</url>
      <inceptionYear>2009</inceptionYear>
  
      <organization>
        <name>Scalatra Project</name>
        <url>http://www.scalatra.org/</url>
      </organization>
  
      <licenses>
        <license>
          <name>BSD</name>
          <url>http://github.com/alandipert/step/raw/HEAD/LICENSE</url>
          <distribution>repo</distribution>
        </license>
      </licenses>
  
      <mailingLists>
        <mailingList>
          <name>Scalatra user group</name>
          <archive>http://groups.google.com/group/scalatra-user</archive>
          <post>scalatra-user@googlegroups.com</post>
          <subscribe>scalatra-user+subscribe@googlegroups.com</subscribe>
          <unsubscribe>scalatra-user+unsubscribe@googlegroups.com</unsubscribe>
        </mailingList>
      </mailingLists>
  
      <scm>
        <connection>scm:git:git://github.com/alandipert/step.git</connection>
        <developerConnection>scm:git:ssh://git@github.com:alandipert/step.git</developerConnection>
        <url>http://github.com/alandipert/step</url>
      </scm>
  
      <distributionManagement>
        <repository>
          <id>sonatype-nexus-staging</id>
          <name>Nexus Release Repository</name>
          <url>http://oss.sonatype.org/service/local/staging/deploy/maven2</url>
        </repository>
        <snapshotRepository>
          <id>sonatype-nexus-snapshots</id>
          <name>Sonatype Nexus Snapshots</name>
          <url>http://oss.sonatype.org/content/repositories/snapshots</url>
        </snapshotRepository>
      </distributionManagement>  
  
      <developers>
        <developer>
          <id>riffraff</id>
          <name>Gabriele Renzi</name>
          <url>http://www.riffraff.info</url>
        </developer>
        <developer>
          <id>alandipert</id>
          <name>Alan Dipert</name>
          <url>http://alan.dipert.org</url>
        </developer>
        <developer>
          <id>rossabaker</id>
          <name>Ross A. Baker</name>
          <url>http://www.rossabaker.com/</url>
        </developer>
        <developer>
          <id>chirino</id>
          <name>Hiram Chirino</name>
          <url>http://hiramchirino.com/blog/</url>
        </developer>
      </developers>
  
      <modules>
        <module>core</module>
        <module>fileupload</module>
        <module>scalate</module>
        <module>example</module>
      </modules>
  
      <build>
        <plugins>
          <plugin>
            <groupId>org.scala-tools</groupId>
            <artifactId>maven-scala-plugin</artifactId>
            <version>2.14</version>
            <executions>
              <execution>
                <goals>
                  <goal>compile</goal>
                  <goal>testCompile</goal>
                </goals>
              </execution>
              <execution>
                <id>doc</id>
                <phase>process-classes</phase>
                <goals>
                  <goal>doc</goal>
                </goals>
                <configuration>
                  <reportOutputDirectory>${{project.build.directory}}</reportOutputDirectory>
                  <outputDirectory>apidocs</outputDirectory>
                </configuration>                
              </execution>                    
            </executions>
            <configuration>
              <scaladocClassName>scala.tools.nsc.ScalaDoc</scaladocClassName>
              <jvmArgs>
                <jvmArg>-Xmx1024m</jvmArg>
              </jvmArgs>
              <args>
                <arg>-deprecation</arg>
              </args>
              <scalaVersion>${{scala-version}}</scalaVersion>
            </configuration>
          </plugin>

          <!-- We want to sign the artifact, the POM, and all attached artifacts -->
          <plugin>
            <groupId>org.apache.maven.plugins</groupId>
            <artifactId>maven-gpg-plugin</artifactId>
            <executions>
              <execution>
                <id>sign-artifacts</id>
                <phase>verify</phase>
                <goals>
                  <goal>sign</goal>
                </goals>
              </execution>
            </executions>
          </plugin>

          <!-- attach a source jar -->
          <plugin>
            <artifactId>maven-source-plugin</artifactId>
            <executions>
              <execution>
                <id>attach-sources</id>
                <goals>
                  <goal>jar</goal>
                </goals>
              </execution>
            </executions>
          </plugin>

<<<<<<< HEAD
=======
          <!-- attach a javadoc jar -->
          <plugin>
            <groupId>org.apache.maven.plugins</groupId>
            <artifactId>maven-javadoc-plugin</artifactId>
            <version>2.6</version>
            <configuration>
              <encoding>${{project.build.sourceEncoding}}</encoding>
            </configuration>
            <executions>
              <execution>
                <id>attach-javadocs</id>
                <goals>
                  <goal>jar</goal>
                </goals>
              </execution>
            </executions>
          </plugin>

>>>>>>> fdd8b3f5
        </plugins>
      </build>
  
      <profiles>
        <!-- poms deployed to maven central CANNOT have a repositories
             section defined.  This download profile lets you 
             download dependencies other repos during development time. -->
        <profile>
          <id>download</id>
          {pom \ "repositories"}
  
          <pluginRepositories>
            <pluginRepository>
              <id>scalatools.releases</id>
              <url>http://scala-tools.org/repo-releases</url>
              <snapshots><enabled>false</enabled></snapshots>
              <releases><enabled>true</enabled></releases>
            </pluginRepository>
            <pluginRepository>
              <id>scalatools.snapshots</id>
              <url>http://scala-tools.org/repo-snapshots</url>
              <snapshots><enabled>true</enabled></snapshots>
              <releases><enabled>false</enabled></releases>
            </pluginRepository>
          </pluginRepositories>
        </profile>
      </profiles>
    </project>

  def crossScalaName(name: String) = name+"_"+crossScalaVersionString

  override def pomPath = "pom.xml"
}<|MERGE_RESOLUTION|>--- conflicted
+++ resolved
@@ -266,8 +266,6 @@
             </executions>
           </plugin>
 
-<<<<<<< HEAD
-=======
           <!-- attach a javadoc jar -->
           <plugin>
             <groupId>org.apache.maven.plugins</groupId>
@@ -286,7 +284,6 @@
             </executions>
           </plugin>
 
->>>>>>> fdd8b3f5
         </plugins>
       </build>
   
