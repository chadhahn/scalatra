--- conflicted
+++ resolved
@@ -10,38 +10,14 @@
 import javax.servlet.http.{HttpServletRequestWrapper, HttpServletRequest, HttpServletResponse}
 import collection.Iterable
 import java.lang.String
+import servlet.ScalatraServletKernel
 
-<<<<<<< HEAD
-trait FileUploadSupport extends Handler {
-  override type Request = ssgi.servlet.ServletRequest
-
-  abstract override def handle(req: Request) = {
-    if (ServletFileUpload.isMultipartContent(req)) {
-      val upload = new ServletFileUpload(fileItemFactory)
-      val items = upload.parseRequest(req).asInstanceOf[JList[FileItem]]
-      val (fileMap, formMap) = items.foldRight((Map[String, List[FileItem]](), Map[String, List[String]]())) { (item, acc) =>
-        val (fileMap, formMap) = acc
-        if (item.isFormField)
-          (fileMap, formMap + ((item.getFieldName, item.getString :: formMap.getOrElse(item.getFieldName, List[String]()))))
-        else
-          (fileMap + ((item.getFieldName, item :: fileMap.getOrElse(item.getFieldName, List[FileItem]()))), formMap)
-      }
-      _fileMultiParams.withValue(fileMap) {
-        super.handle(wrapRequest(req, formMap))
-      }
-    } else {
-      _fileMultiParams.withValue(Map()) {
-        super.handle(req)
-      }
-    }
-=======
-trait FileUploadSupport extends ScalatraKernel {
+trait FileUploadSupport extends ScalatraServletKernel {
   import FileUploadSupport._
 
-  override def handle(req: HttpServletRequest, resp: HttpServletResponse) {
+  override def handle(req: Request) = {
     val bodyParams = extractMultipartParams(req)
-    super.handle(wrapRequest(req, bodyParams.formParams), resp)
->>>>>>> 68d52643
+    super.handle(wrapRequest(req, bodyParams.formParams))
   }
 
   private def extractMultipartParams(req: HttpServletRequest): BodyParams =
