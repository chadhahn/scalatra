--- conflicted
+++ resolved
@@ -134,230 +134,6 @@
     }
   })
 
-<<<<<<< HEAD
- test("routes can be a simple string") {
-   get("/foo") {
-     body should equal ("matched simple string route")
-   }
-
-   // TODO parameter count..
-   // get("/foo?bar=123") {
-   //   body should equal ("matched simple string route")
-   // }
- }
-
- test("routes can be a boolean expression") {
-   get("/whatever", "booleanTest" -> "true") {
-     body should equal ("matched boolean route")
-   }
- }
-
- test("supports optional named params") {
-   get("/optional/hello/world") {
-     body should equal ("foo=hello;bar=world")
-   }
-
-   get("/optional/hello") {
-     body should equal ("foo=hello")
-   }
-
-   get("/optional") {
-     body should be ('empty)
-   }
-
-   get("/optional-ext.json") {
-     body should equal ("ext=json")
-   }
-
-   get("/optional-ext") {
-     body should be ('empty)
-   }
- }
-
- test("supports single splat params") {
-   get("/single-splat/foo") {
-     body should equal ("foo")
-   }
-
-   get("/single-splat/foo/bar/baz") {
-     body should equal ("foo/bar/baz")
-   }
- }
-
- test("supports mixing multiple splat params") {
-   get("/mixing-multiple-splats/bar/foo/bling/baz/boom") {
-     body should equal ("bar:bling:baz/boom")
-   }
- }
-
- test("supports mixing named and splat params") {
-   get("/mix-named-and-splat-params/foo/bar/baz") {
-     body should equal ("foo:bar/baz")
-   }
- }
-
- test("matches a dot ('.') as part of a named param") {
-   get("/dot-in-named-param/user@example.com/name") {
-     body should equal ("user@example.com")
-   }
- }
-
- test("matches a literal dot ('.') outside of named params") {
-   get("/dot-outside-named-param/pony.jpg") {
-     headers("file") should equal ("pony")
-     headers("ext") should equal ("jpg")
-   }
- }
-
- test("literally matches . in paths") {
-   get("/literal.dot.in.path") {
-     body should equal ("matched literal dot")
-   }
- }
-
- test("literally matches $ in paths") {
-   get("/test$") {
-     body should equal ("test$")
-   }
- }
-
- test("literally matches + in paths") {
-   get("/te+st") {
-     body should equal ("te+st")
-   }
- }
-
- test("literally matches () in paths") {
-   get("/test(bar)") {
-     body should equal ("test(bar)")
-   }
- }
-
-  test("literally matches ; in paths") {
-    get("/foo;123") {
-      status should equal (200)
-    }
-  }
-
- test("supports conditional path routes") {
-   get("/conditional", "condition" -> "true") {
-     body should equal ("true")
-   }
-
-   get("/conditional") {
-     body should equal ("false")
-   }
- }
-
- test("supports regular expressions") {
-   get("/foooom/bar") {
-     body should equal ("regex match")
-   }
- }
-
- test("makes regular expression captures available in params(\"captures\")") {
-   get("/foorooomma/baf") {
-     body should equal ("orooomma:f")
-   }
- }
-
- test("supports conditional regex routes") {
-   get("/regular-expression", "condition" -> "true") {
-     body should equal ("regex: true")
-   }
-
-   get("/regular-expression", "condition" -> "false") {
-     body should equal ("regex: false")
-   }
- }
-
- test("a route with no matchers matches all requests to that method") {
-   post("/an-arbitrary-path") {
-     body should equal ("I match any post!")
-   }
- }
-
- test("matchers should not execute if one before it fails") {
-   get("/fail") {
-     body should not include ("shouldn't return")
-   }
- }
-
- test("trailing slash is optional in a subcontext-mapped servlet") {
-   get("/subcontext") {
-     body should equal ("root")
-   }
-
-   get("/subcontext/") {
-     body should equal ("root")
-   }
- }
-
- test("handles encoded characters in uri") {
-   get("/encoded-uri/ac/dc") {
-     response.statusCode should equal (405)
-   }
-
-   get("/encoded-uri/ac%2Fdc") {
-     response.statusCode should equal (200)
-     body should equal ("ac/dc")
-   }
-
-   get("/encoded-uri/%23toc") {
-     response.statusCode should equal (200)
-     body should equal ("#toc")
-   }
-
-   get("/encoded-uri/%3Fquery") {
-     response.statusCode should equal (200)
-     body should equal ("?query")
-   }
-
-   get("/encoded-uri/Fu%C3%9Fg%C3%A4nger%C3%BCberg%C3%A4nge%2F%3F%23") {
-     response.statusCode should equal (200)
-     body should equal ("Fußgängerübergänge/?#")
-   }
-
-   get("/encoded-uri/ö%C3%B6%25C3%25B6") {
-     response.statusCode should equal (200)
-     body should equal ("öö%C3%B6")
-   }
-
-   get("/encoded-uri-2/中国话不用彁字。") {
-     response.statusCode should equal (200)
-   }
-
-   get("/encoded-uri-2/%E4%B8%AD%E5%9B%BD%E8%AF%9D%E4%B8%8D%E7%94%A8%E5%BD%81%E5%AD%97%E3%80%82") {
-     response.statusCode should equal (200)
-   }
-
-   // mixing encoded with decoded characters
-   get("/encoded-uri-2/中国%E8%AF%9D%E4%B8%8D%E7%94%A8%E5%BD%81%E5%AD%97%E3%80%82") {
-     response.statusCode should equal (200)
-   }
-
-   get("/encoded-uri-3/%25C3%25B6") {
-     response.statusCode should equal (200)
-   }
- }
-
-  test("should chop off uri starting from semicolon") {
-   get("/semicolon;jessionid=9328475932475") {
-     response.statusCode should equal(200)
-     body should equal("semicolon")
-   }
-
-   get("/semicolon/;jessionid=9328475932475") {
-     response.statusCode should equal(200)
-     body should equal("semicolon")
-   }
-
-   get("/semicolon/document;version=3/section/2") {
-     response.statusCode should equal(200)
-     body should equal("document")
-   }
- }
-=======
   test("routes can be a simple string") {
     get("/foo") {
       body should equal("matched simple string route")
@@ -575,7 +351,6 @@
       body should equal("document")
     }
   }
->>>>>>> 2c252479
 
 }
 
