--- conflicted
+++ resolved
@@ -1,31 +1,17 @@
 package org.scalatra
-
-import javax.servlet.http.{HttpServletRequest, HttpSession}
-import servlet.ServletApiImplicits
 
 /**
  * This trait provides session support for stateful applications.
  */
-<<<<<<< HEAD
 trait SessionSupport {
 
   private[scalatra] var _session: Option[HttpSession] = None
 
   private[scalatra] var _created: Boolean = false
-=======
-trait SessionSupport extends ServletApiImplicits {
-  def request: HttpServletRequest
-
-  /**
-   * The current session.  Creates a session if none exists.
-   */
-  implicit def session: HttpSession = request.getSession
->>>>>>> 65a928d3
 
   /**
    * The current session.  If none exists, None is returned.
    */
-<<<<<<< HEAD
   def sessionOption: Option[HttpSession] = if (_created) _session else None
 
   implicit def session: HttpSession = {
@@ -38,7 +24,4 @@
     _session = Option(session)
     session
   }
-=======
-  def sessionOption: Option[HttpSession] = Option(request.getSession(false))
->>>>>>> 65a928d3
 }