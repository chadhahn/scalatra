--- conflicted
+++ resolved
@@ -1,6 +1,4 @@
 package org.scalatra
-
-import javax.servlet.http.{HttpServletRequest, HttpServletRequestWrapper, HttpServletResponse}
 
 object MethodOverride {
   val ParamName = "_method"
@@ -12,41 +10,18 @@
  * the `_method` parameter is treated as the request's method.
  */
 trait MethodOverride extends Handler {
-<<<<<<< HEAD
   abstract override def handle(req: HttpRequest, res: HttpResponse) {
     req.requestMethod match {
       case Post =>
         methodOverride(req) foreach { method =>
 	        req.requestMethod = HttpMethod(method)
         }
-=======
-  abstract override def handle(req: HttpServletRequest, res: HttpServletResponse) {
-    val req2 = req.requestMethod match {
-      case Post =>
-        new HttpServletRequestWrapper(req) {
-	  override def getMethod(): String = 
-	    methodOverride(req) getOrElse req.getMethod
-	}
->>>>>>> 65a928d3
       case _ =>
     }
     super.handle(req, res)
   }
 
-<<<<<<< HEAD
-//  /**
-//   * Returns a request identical to the current request, but with the
-//   * specified method.
-//   *
-//   * For backward compatibility, we need to transform the underlying request
-//   * type to pass to the super handler.
-//   */
-//  protected def requestWithMethod(req: HttpRequest, method: HttpMethod): HttpRequest
-
   private def methodOverride(req: HttpRequest) = {
-=======
-  private def methodOverride(req: HttpServletRequest) = {
->>>>>>> 65a928d3
     import MethodOverride._
     req.parameters.get(ParamName) orElse req.headers.get(HeaderName)
   }
