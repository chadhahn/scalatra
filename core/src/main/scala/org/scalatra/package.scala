package org

<<<<<<< HEAD
package object scalatra 
  extends Control // make halt and pass visible to helpers outside the DSL
{
  @deprecated("Use CsrfTokenSupport")
=======
package object scalatra {
  type RouteTransformer = (Route => Route)

 @deprecated("Use CsrfTokenSupport")
>>>>>>> 119af0cd
  type CSRFTokenSupport = CsrfTokenSupport

  type ErrorHandler = PartialFunction[Throwable, Any]

  type ContentTypeInferrer = PartialFunction[Any, String]

  type RenderPipeline = PartialFunction[Any, Any]

  // The servlet extensions were moved to the servlet package
  @deprecated("Use org.scalatra.servlet.Attributes") // since 2.1
  type Attributes = servlet.Attributes
  @deprecated("Use org.scalatra.servlet.AttributesMap") // since 2.1
  type AttributesMap = servlet.AttributesMap
  @deprecated("Use org.scalatra.servlet.RichRequest") // since 2.1
  type RichRequest = servlet.RichRequest
  @deprecated("Use org.scalatra.servlet.RichRequest") // since 2.1
  val RichRequest = servlet.RichRequest
  @deprecated("Use org.scalatra.servlet.RichSession") // since 2.1
  type RichSession = servlet.RichSession
  @deprecated("Use org.scalatra.servlet.RichServletContext") // since 2.1
  type RichServletContext = servlet.RichServletContext
  @deprecated("Use org.scalatra.servlet.ServletApiImplicits") // since 2.1
  type ServletApiImplicits = servlet.ServletApiImplicits
  @deprecated("Use org.scalatra.servlet") // since 2.1
  object ServletApiImplicits extends servlet.ServletApiImplicits
}<|MERGE_RESOLUTION|>--- conflicted
+++ resolved
@@ -1,16 +1,11 @@
 package org
 
-<<<<<<< HEAD
 package object scalatra 
   extends Control // make halt and pass visible to helpers outside the DSL
 {
-  @deprecated("Use CsrfTokenSupport")
-=======
-package object scalatra {
   type RouteTransformer = (Route => Route)
 
- @deprecated("Use CsrfTokenSupport")
->>>>>>> 119af0cd
+  @deprecated("Use CsrfTokenSupport")
   type CSRFTokenSupport = CsrfTokenSupport
 
   type ErrorHandler = PartialFunction[Throwable, Any]
