package org.scalatra

import java.lang.{Integer => JInteger}
import javax.servlet.ServletContext
import javax.servlet.http.{HttpServletRequest, HttpServletResponse, HttpSession}

import ScalatraKernel.MultiParams

/**
 * The core DSL of a Scalatra application.
 */
trait CoreDsl {
  /**
   * The current servlet context
   */
  implicit def servletContext: ServletContext

  /**
   * The current request
   */
  implicit def request: HttpServletRequest

  /**
   * A map of the current parameters.  The map contains the head of every
   * non-empty value in `multiParams`.
   */
  def params: Map[String, String]

  /**
   * A multi-map of the current parameters.  Parameters may come from:
   * - the query string
   * - the POST body
   * - the route matchers of the currently executing route
   *
   * The map has a default value of `Seq.empty`.
   */
  def multiParams: MultiParams

  /**
   * The current response.
   */
  implicit def response: HttpServletResponse

  /**
   * Gets the content type of the current response.
   */
  def contentType: String = response.getContentType

  /**
   * Sets the content type of the current response.
   */
  def contentType_=(contentType: String): Unit =
    response.setContentType(contentType)

  @deprecated("Use status_=(Int) instead", "2.1")
  def status(code: Int) = response.setStatus(code)

  /**
   * Sets the status code of the current response.
   */
<<<<<<< HEAD
  def status_=(code: Int) = response.setStatus(code)

  /**
   * Gets the status code of the current response.
   */
  def status = response.getStatus
=======
  def status(code: Int): Unit = response.setStatus(code)
>>>>>>> 7936adce

  /**
   * Sends a redirect response and immediately halts the current action.
   */
  def redirect(uri: String): Unit = {
    response.sendRedirect(uri)
    halt()
  }

  /**
   * The current HTTP session.  Creates a session if none exists.
   */
  implicit def session: HttpSession = request.getSession

  /**
   * The current HTTP session.  If none exists, None is returned.
   */
  def sessionOption: Option[HttpSession] = Option(request.getSession(false))

  /**
   * Adds a filter to run before the route.  The filter only runs if each
   * routeMatcher returns Some.  If the routeMatchers list is empty, the
   * filter runs for all routes.
   */
  def before(routeMatchers: RouteMatcher*)(block: => Any): Unit

  @deprecated("Use before() { ... }", "2.0")
  final def beforeAll(block: => Any): Unit = before()(block)

  @deprecated("Use before(RouteMatcher*) { ... }", "2.0")
  final def beforeSome(routeMatchers: RouteMatcher*)(block: => Any): Unit =
    before(routeMatchers : _*)(block)

  /**
   * Adds a filter to run after the route.  The filter only runs if each
   * routeMatcher returns Some.  If the routeMatchers list is empty, the
   * filter runs for all routes.
   */
  def after(routeMatchers: RouteMatcher*)(block: => Any): Unit

  @deprecated("Use after() { ... }", "2.0")
  final def afterAll(block: => Any): Unit = after()(block)

  @deprecated("Use after(RouteMatcher*) { ... }", "2.0")
  final def afterSome(routeMatchers: RouteMatcher*)(block: => Any): Unit =
    before(routeMatchers : _*)(block)

  /**
   * Defines a block to run if no matching routes are found, or if all
   * matching routes pass.
   */
  def notFound(block: => Any): Unit

  /**
   * Defines a block to run if matching routes are found only for other
   * methods.  The set of matching methods is passed to the block.
   */
  def methodNotAllowed(block: Set[HttpMethod] => Any): Unit

  /**
   * Defines an error handler for exceptions thrown in either the before
   * block or a route action.
   *
   * If the error handler does not match, the result falls through to the
   * previously defined error handler.  The default error handler simply
   * rethrows the exception.
   *
   * The error handler is run before the after filters, and the result is
   * rendered like a standard response.  It is the error handler's
   * responsibility to set any appropriate status code.
   */
  def error(handler: ErrorHandler): Unit

  /**
   * The Scalatra DSL core methods take a list of [[org.scalatra.RouteMatcher]]
   * and a block as the action body.  The return value of the block is
   * rendered through the pipeline and sent to the client as the response body.
   *
   * See [[org.scalatra.ScalatraKernel.renderResponseBody]] for the detailed
   * behaviour and how to handle your response body more explicitly, and see
   * how different return types are handled.
   *
   * The block is executed in the context of a CoreDsl instance, so all the
   * methods defined in this trait are also available inside the block.
   *
   * {{{
   *   get("/") {
   *     <form action="/echo">
   *       <label>Enter your name</label>
   *       <input type="text" name="name"/>
   *     </form>
   *   }
   *
   *   post("/echo") {
   *     "hello {params('name)}!"
   *   }
   * }}}
   *
   * ScalatraKernel provides implicit transformation from boolean blocks,
   * strings and regular expressions to [[org.scalatra.RouteMatcher]], so
   * you can write code naturally.
   * {{{
   *   get("/", request.getRemoteHost == "127.0.0.1") { "Hello localhost!" }
   * }}}
   *
   */
  def get(routeMatchers: RouteMatcher*)(block: => Any): Route

  /**
   * @see get
   */
  def post(routeMatchers: RouteMatcher*)(block: => Any): Route

  /**
   * @see get
   */
  def put(routeMatchers: RouteMatcher*)(block: => Any): Route

  /**
   * @see get
   */
  def delete(routeMatchers: RouteMatcher*)(block: => Any): Route

  /**
   * @see get
   */
  def options(routeMatchers: RouteMatcher*)(block: => Any): Route

  /**
   * @see patch
   */
  def patch(routeMatchers: RouteMatcher*)(block: => Any): Route

  /**
   * Immediately halts the current action.  If called within a before filter,
   * prevents the action from executing.  Any matching after filters will still
   * execute.
   *
   * @param status set as the response's HTTP status code.  Ignored if null.
   *
   * @param body rendered to the response body through the response pipeline.
   *
   * @param reason set as the HTTP status reason.  Ignored if null or if status
   * is null.
   *
   * @param headers added as headers to the response.  Previously set headers
   * are retained
   */
  def halt[T : Manifest](status: JInteger = null,
           body: T = (),
           headers: Map[String, String] = Map.empty,
           reason: String = null): Nothing

  /**
   * Immediately passes execution to the next matching route.
   */
  def pass(): Unit
}<|MERGE_RESOLUTION|>--- conflicted
+++ resolved
@@ -58,16 +58,12 @@
   /**
    * Sets the status code of the current response.
    */
-<<<<<<< HEAD
-  def status_=(code: Int) = response.setStatus(code)
+  def status_=(code: Int): Unit = response.setStatus(code)
 
   /**
    * Gets the status code of the current response.
    */
-  def status = response.getStatus
-=======
-  def status(code: Int): Unit = response.setStatus(code)
->>>>>>> 7936adce
+  def status: Unit = response.getStatus
 
   /**
    * Sends a redirect response and immediately halts the current action.
