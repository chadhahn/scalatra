package org.scalatra

<<<<<<< HEAD
import javax.servlet.http._
import io.Source
import scala.collection.{Map => CMap}

case class RichRequest(r: HttpServletRequest) {
  import RichRequest._
=======
import javax.servlet.http.HttpServletRequest
import scala.collection.mutable.Map
import scala.io.Source
>>>>>>> 6c6aa804

case class RichRequest(r: HttpServletRequest) extends AttributesMap {
  @deprecated(message = "Use HttpServletRequest.getServerName() instead")
  def host = r.getServerName

  @deprecated(message = "Use HttpServletRequest.getServerPort() instead")
  def port = Integer.toString(r.getServerPort)

  def referer = r.getHeader("Referer") match {
    case s: String => Some(s)
    case null => None
  }

  def body:String = {
    Source.fromInputStream(r.getInputStream).mkString
  }

<<<<<<< HEAD
  def isAjax: Boolean = r.getHeader("X-Requested-With") != null

  def multiCookies: CMap[String, Seq[String]] =
    Option(r.getCookies).getOrElse(Array()).toSeq.
      groupBy { _.getName }.
      transform { case(k, v) => v map { _.getValue }}.
      withDefaultValue(Seq.empty)

  def cookies: CMap[String, String] = new MultiMapHeadView[String, String] { protected def multiMap = multiCookies }
=======
  protected def attributes = r
>>>>>>> 6c6aa804
}
<|MERGE_RESOLUTION|>--- conflicted
+++ resolved
@@ -1,17 +1,8 @@
 package org.scalatra
 
-<<<<<<< HEAD
-import javax.servlet.http._
-import io.Source
 import scala.collection.{Map => CMap}
-
-case class RichRequest(r: HttpServletRequest) {
-  import RichRequest._
-=======
+import scala.io.Source
 import javax.servlet.http.HttpServletRequest
-import scala.collection.mutable.Map
-import scala.io.Source
->>>>>>> 6c6aa804
 
 case class RichRequest(r: HttpServletRequest) extends AttributesMap {
   @deprecated(message = "Use HttpServletRequest.getServerName() instead")
@@ -29,7 +20,6 @@
     Source.fromInputStream(r.getInputStream).mkString
   }
 
-<<<<<<< HEAD
   def isAjax: Boolean = r.getHeader("X-Requested-With") != null
 
   def multiCookies: CMap[String, Seq[String]] =
@@ -39,7 +29,6 @@
       withDefaultValue(Seq.empty)
 
   def cookies: CMap[String, String] = new MultiMapHeadView[String, String] { protected def multiMap = multiCookies }
-=======
+
   protected def attributes = r
->>>>>>> 6c6aa804
 }
