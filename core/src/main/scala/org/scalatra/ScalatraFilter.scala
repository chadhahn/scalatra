--- conflicted
+++ resolved
@@ -1,87 +1,4 @@
-<<<<<<< HEAD
-//package org.scalatra
-//
-//import servlet.{ ServletBase, ServletRequest, ServletResponse }
-//import scala.util.DynamicVariable
-//import javax.servlet.http.{ HttpServletResponse, HttpServletRequest }
-//import javax.servlet.{ ServletRequest => JServletRequest, ServletResponse => JServletResponse, _ }
-//
-///**
-// * An implementation of the Scalatra DSL in a filter.  You may prefer a filter
-// * to a ScalatraServlet if:
-// *
-// * $ - you are sharing a URL space with another servlet or filter and want to
-// *     delegate unmatched requests.  This is very useful when migrating
-// *     legacy applications one page or resource at a time.
-// *
-// *
-// * Unlike a ScalatraServlet, does not send 404 or 405 errors on non-matching
-// * routes.  Instead, it delegates to the filter chain.
-// *
-// * If in doubt, extend ScalatraServlet instead.
-// *
-// * @see ScalatraServlet
-// */
-//trait ScalatraFilter extends Filter with ServletBase {
-//  private val _filterChain = new DynamicVariable[FilterChain](null)
-//  protected def filterChain = _filterChain.value
-//
-//  def doFilter(request: JServletRequest, response: JServletResponse, chain: FilterChain) {
-//    val httpRequest = request.asInstanceOf[HttpServletRequest]
-//    val httpResponse = response.asInstanceOf[HttpServletResponse]
-//
-//    _filterChain.withValue(chain) {
-//      handle(ServletRequest(httpRequest), ServletResponse(httpResponse))
-//    }
-//  }
-//
-//  // What goes in servletPath and what goes in pathInfo depends on how the underlying servlet is mapped.
-//  // Unlike the Scalatra servlet, we'll use both here by default.  Don't like it?  Override it.
-//  def requestPath = {
-//    def getRequestPath = request.getRequestURI match {
-//      case requestURI: String =>
-//        var uri = requestURI
-//        if (request.getContextPath.length > 0) uri = uri.substring(request.getContextPath.length)
-//        if (uri.length == 0) {
-//          uri = "/"
-//        } else {
-//          val pos = uri.indexOf(';')
-//          if (pos >= 0) uri = uri.substring(0, pos)
-//        }
-//        UriDecoder.firstStep(uri)
-//      case null => "/"
-//    }
-//
-//    request.get("org.scalatra.ScalatraFilter.requestPath") match {
-//      case Some(uri) => uri.toString
-//      case _ => {
-//        val requestPath = getRequestPath
-//        request.setAttribute("org.scalatra.ScalatraFilter.requestPath", requestPath)
-//        requestPath.toString
-//      }
-//    }
-//  }
-//
-//  protected def routeBasePath = {
-//    if (applicationContext == null)
-//      throw new IllegalStateException("routeBasePath requires an initialized servlet context to determine the context path")
-//    applicationContext.getContextPath
-//  }
-//
-//  protected var doNotFound: Action = () => filterChain.doFilter(request, response)
-//
-//  methodNotAllowed { _ => filterChain.doFilter(request, response) }
-//
-//  type ConfigT = FilterConfig
-//
-//  // see Initializable.initialize for why
-//  def init(filterConfig: FilterConfig) {
-//    initialize(filterConfig)
-//  }
-//
-//  def destroy {}
-//}
-=======
+/*
 package org.scalatra
 
 import servlet.ServletBase
@@ -164,4 +81,4 @@
 
   def destroy {}
 }
->>>>>>> 65a928d3
+*/