<<<<<<< HEAD
//package org.scalatra
//package servlet
//
//import javax.servlet.{AsyncContext, AsyncEvent}
//import javax.servlet.http.{HttpServletRequest, HttpServletResponse}
//
//trait AsyncSupport { self: ServletBase =>
//
//  /**
//   * Takes a block and converts it to an action that can be run asynchronously.
//   */
//  protected def asynchronously(f: => Any): Action
//
//  protected def onAsyncEvent(event: AsyncEvent)(thunk: => Any) {
//    self.withRequest(ServletRequest(event.getSuppliedRequest.asInstanceOf[HttpServletRequest])) {
//      self.withResponse(ServletResponse(event.getSuppliedResponse.asInstanceOf[HttpServletResponse])) {
//        thunk
//      }
//    }
//  }
//
//  protected def withinAsyncContext(context: AsyncContext)(thunk: => Any) {
//    if (context.hasOriginalRequestAndResponse) {
//      self.withRequest(ServletRequest(context.getRequest.asInstanceOf[HttpServletRequest])) {
//        self.withResponse(ServletResponse(context.getResponse.asInstanceOf[HttpServletResponse])) {
//          thunk
//        }
//      }
//    } else thunk
//  }
//
//  /**
//   * The Scalatra DSL core methods take a list of [[org.scalatra.RouteMatcher]]
//   * and a block as the action body.  The return value of the block is
//   * rendered through the pipeline and sent to the client as the response body.
//   * The block of these methods is executed in a lightweight event-driven thread
//   * from Akka's dispatchers
//   *
//   * See [[org.scalatra.ScalatraApp#renderResponseBody]] for the detailed
//   * behaviour and how to handle your response body more explicitly, and see
//   * how different return types are handled.
//   *
//   * The block is executed in the context of a CoreDsl instance, so all the
//   * methods defined in this trait are also available inside the block.
//   *
//   * {{{
//   *   asyncGet("/") {
//   *     <form action="/echo">
//   *       <label>Enter your name</label>
//   *       <input type="text" name="name"/>
//   *     </form>
//   *   }
//   *
//   *   asyncPost("/echo") {
//   *     "hello {params('name)}!"
//   *   }
//   * }}}
//   *
//   * ScalatraKernel provides implicit transformation from boolean blocks,
//   * strings and regular expressions to [[org.scalatra.RouteMatcher]], so
//   * you can write code naturally.
//   * {{{
//   *   asyncGet("/", request.getRemoteHost == "127.0.0.1") { "Hello localhost!" }
//   * }}}
//   *
//   */
//  def asyncGet(transformers: RouteTransformer*)(block: => Any): Route =
//    get(transformers: _*)(asynchronously(block)())
//
//  /**
//   * @see asyncGet
//   */
//  def asyncPost(transformers: RouteTransformer*)(block: => Any): Route =
//    post(transformers: _*)(asynchronously(block)())
//
//  /**
//   * @see asyncGet
//   */
//  def asyncPut(transformers: RouteTransformer*)(block: => Any): Route =
//    put(transformers: _*)(asynchronously(block)())
//
//  /**
//   * @see asyncGet
//   */
//  def asyncDelete(transformers: RouteTransformer*)(block: => Any): Route =
//    delete(transformers: _*)(asynchronously(block)())
//
//  /**
//   * @see asyncGet
//   */
//  def asyncOptions(transformers: RouteTransformer*)(block: => Any): Route =
//    options(transformers: _*)(asynchronously(block)())
//
//  /**
//   * @see asyncGet
//   */
//  def asyncPatch(transformers: RouteTransformer*)(block: => Any): Route =
//    patch(transformers: _*)(asynchronously(block)())
//}
=======
package org.scalatra
package servlet

import javax.servlet.{AsyncContext, AsyncEvent}
import javax.servlet.http.{HttpServletRequest, HttpServletResponse}

trait AsyncSupport extends ServletBase {

  /**
   * Takes a block and converts it to an action that can be run asynchronously.
   */
  protected def asynchronously(f: => Any): Action

  protected def onAsyncEvent(event: AsyncEvent)(thunk: => Any) {
    withRequest(event.getSuppliedRequest.asInstanceOf[HttpServletRequest]) {
      withResponse(event.getSuppliedResponse.asInstanceOf[HttpServletResponse]) {
        thunk
      }
    }
  }

  protected def withinAsyncContext(context: AsyncContext)(thunk: => Any) {
    if (context.hasOriginalRequestAndResponse) {
      withRequest(context.getRequest.asInstanceOf[HttpServletRequest]) {
        withResponse(context.getResponse.asInstanceOf[HttpServletResponse]) {
          thunk
        }
      }
    } else thunk
  }

  /**
   * The Scalatra DSL core methods take a list of [[org.scalatra.RouteMatcher]]
   * and a block as the action body.  The return value of the block is
   * rendered through the pipeline and sent to the client as the response body.
   * The block of these methods is executed in a lightweight event-driven thread
   * from Akka's dispatchers
   *
   * See [[org.scalatra.ScalatraBase#renderResponseBody]] for the detailed
   * behaviour and how to handle your response body more explicitly, and see
   * how different return types are handled.
   *
   * The block is executed in the context of a CoreDsl instance, so all the
   * methods defined in this trait are also available inside the block.
   *
   * {{{
   *   asyncGet("/") {
   *     <form action="/echo">
   *       <label>Enter your name</label>
   *       <input type="text" name="name"/>
   *     </form>
   *   }
   *
   *   asyncPost("/echo") {
   *     "hello {params('name)}!"
   *   }
   * }}}
   *
   * ScalatraKernel provides implicit transformation from boolean blocks,
   * strings and regular expressions to [[org.scalatra.RouteMatcher]], so
   * you can write code naturally.
   * {{{
   *   asyncGet("/", request.getRemoteHost == "127.0.0.1") { "Hello localhost!" }
   * }}}
   *
   */
  def asyncGet(transformers: RouteTransformer*)(block: => Any): Route = 
    get(transformers: _*)(asynchronously(block)())

  /**
   * @see asyncGet
   */
  def asyncPost(transformers: RouteTransformer*)(block: => Any): Route = 
    post(transformers: _*)(asynchronously(block)())

  /**
   * @see asyncGet
   */
  def asyncPut(transformers: RouteTransformer*)(block: => Any): Route = 
    put(transformers: _*)(asynchronously(block)())

  /**
   * @see asyncGet
   */
  def asyncDelete(transformers: RouteTransformer*)(block: => Any): Route = 
    delete(transformers: _*)(asynchronously(block)())

  /**
   * @see asyncGet
   */
  def asyncOptions(transformers: RouteTransformer*)(block: => Any): Route = 
    options(transformers: _*)(asynchronously(block)())

  /**
   * @see asyncGet
   */
  def asyncPatch(transformers: RouteTransformer*)(block: => Any): Route = 
    patch(transformers: _*)(asynchronously(block)())
}
>>>>>>> 65a928d3
<|MERGE_RESOLUTION|>--- conflicted
+++ resolved
@@ -1,104 +1,4 @@
-<<<<<<< HEAD
-//package org.scalatra
-//package servlet
-//
-//import javax.servlet.{AsyncContext, AsyncEvent}
-//import javax.servlet.http.{HttpServletRequest, HttpServletResponse}
-//
-//trait AsyncSupport { self: ServletBase =>
-//
-//  /**
-//   * Takes a block and converts it to an action that can be run asynchronously.
-//   */
-//  protected def asynchronously(f: => Any): Action
-//
-//  protected def onAsyncEvent(event: AsyncEvent)(thunk: => Any) {
-//    self.withRequest(ServletRequest(event.getSuppliedRequest.asInstanceOf[HttpServletRequest])) {
-//      self.withResponse(ServletResponse(event.getSuppliedResponse.asInstanceOf[HttpServletResponse])) {
-//        thunk
-//      }
-//    }
-//  }
-//
-//  protected def withinAsyncContext(context: AsyncContext)(thunk: => Any) {
-//    if (context.hasOriginalRequestAndResponse) {
-//      self.withRequest(ServletRequest(context.getRequest.asInstanceOf[HttpServletRequest])) {
-//        self.withResponse(ServletResponse(context.getResponse.asInstanceOf[HttpServletResponse])) {
-//          thunk
-//        }
-//      }
-//    } else thunk
-//  }
-//
-//  /**
-//   * The Scalatra DSL core methods take a list of [[org.scalatra.RouteMatcher]]
-//   * and a block as the action body.  The return value of the block is
-//   * rendered through the pipeline and sent to the client as the response body.
-//   * The block of these methods is executed in a lightweight event-driven thread
-//   * from Akka's dispatchers
-//   *
-//   * See [[org.scalatra.ScalatraApp#renderResponseBody]] for the detailed
-//   * behaviour and how to handle your response body more explicitly, and see
-//   * how different return types are handled.
-//   *
-//   * The block is executed in the context of a CoreDsl instance, so all the
-//   * methods defined in this trait are also available inside the block.
-//   *
-//   * {{{
-//   *   asyncGet("/") {
-//   *     <form action="/echo">
-//   *       <label>Enter your name</label>
-//   *       <input type="text" name="name"/>
-//   *     </form>
-//   *   }
-//   *
-//   *   asyncPost("/echo") {
-//   *     "hello {params('name)}!"
-//   *   }
-//   * }}}
-//   *
-//   * ScalatraKernel provides implicit transformation from boolean blocks,
-//   * strings and regular expressions to [[org.scalatra.RouteMatcher]], so
-//   * you can write code naturally.
-//   * {{{
-//   *   asyncGet("/", request.getRemoteHost == "127.0.0.1") { "Hello localhost!" }
-//   * }}}
-//   *
-//   */
-//  def asyncGet(transformers: RouteTransformer*)(block: => Any): Route =
-//    get(transformers: _*)(asynchronously(block)())
-//
-//  /**
-//   * @see asyncGet
-//   */
-//  def asyncPost(transformers: RouteTransformer*)(block: => Any): Route =
-//    post(transformers: _*)(asynchronously(block)())
-//
-//  /**
-//   * @see asyncGet
-//   */
-//  def asyncPut(transformers: RouteTransformer*)(block: => Any): Route =
-//    put(transformers: _*)(asynchronously(block)())
-//
-//  /**
-//   * @see asyncGet
-//   */
-//  def asyncDelete(transformers: RouteTransformer*)(block: => Any): Route =
-//    delete(transformers: _*)(asynchronously(block)())
-//
-//  /**
-//   * @see asyncGet
-//   */
-//  def asyncOptions(transformers: RouteTransformer*)(block: => Any): Route =
-//    options(transformers: _*)(asynchronously(block)())
-//
-//  /**
-//   * @see asyncGet
-//   */
-//  def asyncPatch(transformers: RouteTransformer*)(block: => Any): Route =
-//    patch(transformers: _*)(asynchronously(block)())
-//}
-=======
+/*
 package org.scalatra
 package servlet
 
@@ -198,4 +98,4 @@
   def asyncPatch(transformers: RouteTransformer*)(block: => Any): Route = 
     patch(transformers: _*)(asynchronously(block)())
 }
->>>>>>> 65a928d3
+*/