<<<<<<< HEAD
//package org.scalatra
//package servlet
//
//import scala.collection.{Map => CMap}
//import scala.collection.immutable.DefaultMap
//import scala.collection.JavaConversions._
//import scala.io.Source
//import java.net.URI
//import javax.servlet.http.{HttpServletRequest, HttpServletRequestWrapper}
//import java.io.InputStream
//import util.{MultiMap, MultiMapHeadView}
//import util.RicherString._
//
//object ServletRequest {
//  def apply(req: HttpServletRequest) = new ServletRequest(req)
//  private val cachedBodyKey = "org.scalatra.RichRequest.cachedBody"
//}
//
///**
// * Extension methods to a standard HttpServletRequest.
// */
//class ServletRequest(r: HttpServletRequest)
//  extends HttpServletRequestWrapper(r)
//  with HttpRequest
//  with AttributesMap
//{
//  import ServletRequest.cachedBodyKey
//
//  def serverProtocol = r.getProtocol match {
//    case "HTTP/1.1" => Http11
//    case "HTTP/1.0" => Http10
//  }
//
//  def uri = new URI(r.getRequestURL.toString)
//
//  def urlScheme = r.getScheme match {
//    case "http" => Http
//    case "https" => Https
//  }
//
//  def requestMethod = HttpMethod(getMethod)
//
//  // Moved to conform with what similar specs call it
//  @deprecated("Use requestMethod", "2.1.0")
//  def method = requestMethod
//
//  def pathInfo: String = Option(r.getPathInfo) getOrElse ""
//
//  def scriptName: String = r.getServletPath
//
//  def queryString: String = Option(r.getQueryString) getOrElse ""
//
//  def multiParameters: MultiParams = {
//    getParameterMap.asInstanceOf[java.util.Map[String,Array[String]]].toMap
//      .transform { (k, v) => v: Seq[String] }
//  }
//
//  object headers extends DefaultMap[String, String] {
//    def get(name: String): Option[String] = Option(r.getHeader(name))
//
//    def iterator: Iterator[(String, String)] =
//      r.getHeaderNames map { name => (name, r.getHeader(name)) }
//  }
//
//  def header(name: String): Option[String] =
//    Option(r.getHeader(name))
//
//  def characterEncoding: Option[String] =
//    Option(r.getCharacterEncoding)
//
//  def characterEncoding_=(encoding: Option[String]) {
//    r.setCharacterEncoding(encoding getOrElse null)
//  }
//
//  def contentType: Option[String] =
//    Option(r.getContentType)
//
//  def contentLength: Option[Long] = r.getContentLength match {
//    case -1 => None
//    case length => Some(length)
//  }
//
//  def serverName = r.getServerName
//
//  @deprecated(message = "Use HttpServletRequest.serverName instead", since = "2.0.0")
//  def host = serverName
//
//  def serverPort = r.getServerPort
//
//  @deprecated(message = "Use HttpServletRequest.serverPort instead", since = "2.0.0")
//  def port = Integer.toString(r.getServerPort)
//
//  /**
//   * Optionally returns the HTTP referrer.
//   *
//   * @return the `Referer` header, or None if not set
//   */
//  def referrer: Option[String] = r.getHeader("Referer") match {
//    case s: String => Some(s)
//    case null => None
//  }
//
//  @deprecated("Use referrer", "2.0.0")
//  def referer: Option[String] = referrer
//
//  /**
//   * Caches and returns the body of the response.  The method is idempotent
//   * for any given request.  The result is cached in memory regardless of size,
//   * so be careful.  Calling this method consumes the request's input stream.
//   *
//   * @return the message body as a string according to the request's encoding
//   * (defult ISO-8859-1).
//   */
//  def body:String = {
//    cachedBody getOrElse {
//      val encoding = r.getCharacterEncoding
//      val enc = if(encoding == null || encoding.trim.length == 0) {
//        "ISO-8859-1"
//      } else encoding
//      val body = Source.fromInputStream(r.getInputStream, enc).mkString
//      update(cachedBodyKey, body)
//      body
//    }
//  }
//
//  private def cachedBody: Option[String] =
//    get(cachedBodyKey).asInstanceOf[Option[String]]
//
//  /**
//   * Returns true if the request is an AJAX request
//   */
//  def isAjax: Boolean = r.getHeader("X-Requested-With") != null
//
//  /**
//   * Returns true if the request's method is not "safe" per RFC 2616.
//   */
//  def isWrite: Boolean = !HttpMethod(r.getMethod).isSafe
//
//  /**
//   * Returns a map of cookie names to lists of their values.  The default
//   * value of the map is the empty sequence.
//   */
//  def multiCookies: MultiMap = {
//    val rr = Option(r.getCookies).getOrElse(Array()).toSeq.
//      groupBy { _.getName }.
//      transform { case(k, v) => v map { _.getValue }}.
//      withDefaultValue(Seq.empty)
//    MultiMap(rr)
//  }
//
//  /**
//   * Returns a map of cookie names to values.  If multiple values are present
//   * for a given cookie, the value is the first cookie of that name.
//   */
//  def cookies: CMap[String, String] = new MultiMapHeadView[String, String] { protected def multiMap = multiCookies }
//
//  protected[scalatra] def attributes = r
//
//  def inputStream: InputStream = r.getInputStream
//
//  def remoteAddress = header("X-FORWARDED-FOR").flatMap(_.blankOption) getOrElse r.getRemoteAddr
//}
//
=======
package org.scalatra
package servlet

import scala.collection.{Map => CMap}
import scala.collection.immutable.DefaultMap
import scala.collection.JavaConversions._
import scala.io.Source
import java.net.URI
import javax.servlet.http.HttpServletRequest
import java.io.InputStream
import util.{MultiMap, MultiMapHeadView}
import util.RicherString._

object ServletRequest {
  def apply(req: HttpServletRequest) = new ServletRequest(req)
  private val cachedBodyKey = "org.scalatra.RichRequest.cachedBody"
}

class ServletRequest(r: HttpServletRequest) extends AttributesMap {
  import ServletRequest.cachedBodyKey

  /**
   * The version of the protocol the client used to send the request.
   * Typically this will be something like "HTTP/1.0"  or "HTTP/1.1" and may
   * be used by the application to determine how to treat any HTTP request
   * headers.
   */
  def serverProtocol = r.getProtocol match {
    case "HTTP/1.1" => Http11
    case "HTTP/1.0" => Http10
  }

  def uri = new URI(r.getRequestURL.toString)

  /**
   * Http or Https, depending on the request URL.
   */
  def urlScheme = r.getScheme match {
    case "http" => Http
    case "https" => Https
  }

  /**
   * The HTTP request method, such as GET or POST
   */
  def requestMethod = HttpMethod(r.getMethod)

  // Moved to conform with what similar specs call it
  @deprecated("Use requestMethod", "2.1.0")
  def method = requestMethod

  /**
   * The remainder of the request URL's "path", designating the virtual
   * "location" of the request's target within the application. This may be
   * an empty string, if the request URL targets the application root and
   * does not have a trailing slash.
   */
  def pathInfo: String = Option(r.getPathInfo) getOrElse ""

  /**
   * The initial portion of the request URL's "path" that corresponds to
   * the application object, so that the application knows its virtual
   * "location". This may be an empty string, if the application corresponds
   * to the "root" of the server.
   */
  def scriptName: String = r.getServletPath

  /**
   * The portion of the request URL that follows the ?, if any. May be
   * empty, but is always required!
   */
  def queryString: String = Option(r.getQueryString) getOrElse ""

  /**
   * A Map of the parameters of this request. Parameters are contained in
   * the query string or posted form data.
   */
  def multiParameters: MultiParams = {
    r.getParameterMap.asInstanceOf[java.util.Map[String,Array[String]]].toMap
      .transform { (k, v) => v: Seq[String] }
  }

  object parameters extends MultiMapHeadView[String, String] {
    protected def multiMap = multiParameters
  }

  /**
   * A map of headers.  Multiple header values are separated by a ','
   * character.  The keys of this map are case-insensitive.
   */
  object headers extends DefaultMap[String, String] {
    def get(name: String): Option[String] = Option(r.getHeader(name))

    def iterator: Iterator[(String, String)] = 
      r.getHeaderNames map { name => (name, r.getHeader(name)) }
  }
  
  def header(name: String): Option[String] =
    Option(r.getHeader(name))
  
  /**
   * Returns the name of the character encoding of the body, or None if no
   * character encoding is specified.
   */
  def characterEncoding: Option[String] =
    Option(r.getCharacterEncoding)
  
  def characterEncoding_=(encoding: Option[String]) {
    r.setCharacterEncoding(encoding getOrElse null)
  }
  
  /**
   * The content of the Content-Type header, or None if absent.
   */
  def contentType: Option[String] =
    Option(r.getContentType)
  
  /**
   * Returns the length, in bytes, of the body, or None if not known.
   */
  def contentLength: Option[Long] = r.getContentLength match {
    case -1 => None
    case length => Some(length)
  }

  /**
   * When combined with scriptName, pathInfo, and serverPort, can be used to
   * complete the URL.  Note, however, that the "Host" header, if present,
   * should be used in preference to serverName for reconstructing the request
   * URL.
   */
  def serverName = r.getServerName

  @deprecated(message = "Use HttpServletRequest.serverName instead", since = "2.0.0")
  def host = serverName

  /**
   * When combined with scriptName, pathInfo, and serverName, can be used to
   * complete the URL.  See serverName for more details.
   */
  def serverPort = r.getServerPort

  @deprecated(message = "Use HttpServletRequest.serverPort instead", since = "2.0.0")
  def port = Integer.toString(r.getServerPort)

  /**
   * Optionally returns the HTTP referrer.
   *
   * @return the `Referer` header, or None if not set
   */
  def referrer: Option[String] = r.getHeader("Referer") match {
    case s: String => Some(s)
    case null => None
  }

  @deprecated("Use referrer", "2.0.0")
  def referer: Option[String] = referrer

  /**
   * Caches and returns the body of the response.  The method is idempotent
   * for any given request.  The result is cached in memory regardless of size,
   * so be careful.  Calling this method consumes the request's input stream.
   *
   * @return the message body as a string according to the request's encoding
   * (defult ISO-8859-1).
   */
  def body:String = {
    cachedBody getOrElse {
      val encoding = r.getCharacterEncoding
      val enc = if(encoding == null || encoding.trim.length == 0) {
        "ISO-8859-1"
      } else encoding
      val body = Source.fromInputStream(r.getInputStream, enc).mkString
      update(cachedBodyKey, body)
      body
    }
  }

  private def cachedBody: Option[String] =
    get(cachedBodyKey).asInstanceOf[Option[String]]

  /**
   * Returns true if the request is an AJAX request
   */
  def isAjax: Boolean = r.getHeader("X-Requested-With") != null

  /**
   * Returns true if the request's method is not "safe" per RFC 2616.
   */
  def isWrite: Boolean = !HttpMethod(r.getMethod).isSafe

  /**
   * Returns a map of cookie names to lists of their values.  The default
   * value of the map is the empty sequence.
   */
  def multiCookies: MultiMap = {
    val rr = Option(r.getCookies).getOrElse(Array()).toSeq.
      groupBy { _.getName }.
      transform { case(k, v) => v map { _.getValue }}.
      withDefaultValue(Seq.empty)
    MultiMap(rr)
  }

  /**
   * Returns a map of cookie names to values.  If multiple values are present
   * for a given cookie, the value is the first cookie of that name.
   */
  def cookies: CMap[String, String] = new MultiMapHeadView[String, String] { protected def multiMap = multiCookies }

  protected[scalatra] def attributes = r

  /**
   * The input stream is an InputStream which contains the raw HTTP POST
   * data.  The caller should not close this stream.
   *
   * In contrast to Rack, this stream is not rewindable.  
   */
  def inputStream: InputStream = r.getInputStream

  /**
   * The remote address the client is connected from.
   * This takes the load balancing header X-Forwarded-For into account
   * @return the client ip address
   */
  def remoteAddress = header("X-FORWARDED-FOR").flatMap(_.blankOption) getOrElse r.getRemoteAddr
}
>>>>>>> 65a928d3
<|MERGE_RESOLUTION|>--- conflicted
+++ resolved
@@ -1,168 +1,4 @@
-<<<<<<< HEAD
-//package org.scalatra
-//package servlet
-//
-//import scala.collection.{Map => CMap}
-//import scala.collection.immutable.DefaultMap
-//import scala.collection.JavaConversions._
-//import scala.io.Source
-//import java.net.URI
-//import javax.servlet.http.{HttpServletRequest, HttpServletRequestWrapper}
-//import java.io.InputStream
-//import util.{MultiMap, MultiMapHeadView}
-//import util.RicherString._
-//
-//object ServletRequest {
-//  def apply(req: HttpServletRequest) = new ServletRequest(req)
-//  private val cachedBodyKey = "org.scalatra.RichRequest.cachedBody"
-//}
-//
-///**
-// * Extension methods to a standard HttpServletRequest.
-// */
-//class ServletRequest(r: HttpServletRequest)
-//  extends HttpServletRequestWrapper(r)
-//  with HttpRequest
-//  with AttributesMap
-//{
-//  import ServletRequest.cachedBodyKey
-//
-//  def serverProtocol = r.getProtocol match {
-//    case "HTTP/1.1" => Http11
-//    case "HTTP/1.0" => Http10
-//  }
-//
-//  def uri = new URI(r.getRequestURL.toString)
-//
-//  def urlScheme = r.getScheme match {
-//    case "http" => Http
-//    case "https" => Https
-//  }
-//
-//  def requestMethod = HttpMethod(getMethod)
-//
-//  // Moved to conform with what similar specs call it
-//  @deprecated("Use requestMethod", "2.1.0")
-//  def method = requestMethod
-//
-//  def pathInfo: String = Option(r.getPathInfo) getOrElse ""
-//
-//  def scriptName: String = r.getServletPath
-//
-//  def queryString: String = Option(r.getQueryString) getOrElse ""
-//
-//  def multiParameters: MultiParams = {
-//    getParameterMap.asInstanceOf[java.util.Map[String,Array[String]]].toMap
-//      .transform { (k, v) => v: Seq[String] }
-//  }
-//
-//  object headers extends DefaultMap[String, String] {
-//    def get(name: String): Option[String] = Option(r.getHeader(name))
-//
-//    def iterator: Iterator[(String, String)] =
-//      r.getHeaderNames map { name => (name, r.getHeader(name)) }
-//  }
-//
-//  def header(name: String): Option[String] =
-//    Option(r.getHeader(name))
-//
-//  def characterEncoding: Option[String] =
-//    Option(r.getCharacterEncoding)
-//
-//  def characterEncoding_=(encoding: Option[String]) {
-//    r.setCharacterEncoding(encoding getOrElse null)
-//  }
-//
-//  def contentType: Option[String] =
-//    Option(r.getContentType)
-//
-//  def contentLength: Option[Long] = r.getContentLength match {
-//    case -1 => None
-//    case length => Some(length)
-//  }
-//
-//  def serverName = r.getServerName
-//
-//  @deprecated(message = "Use HttpServletRequest.serverName instead", since = "2.0.0")
-//  def host = serverName
-//
-//  def serverPort = r.getServerPort
-//
-//  @deprecated(message = "Use HttpServletRequest.serverPort instead", since = "2.0.0")
-//  def port = Integer.toString(r.getServerPort)
-//
-//  /**
-//   * Optionally returns the HTTP referrer.
-//   *
-//   * @return the `Referer` header, or None if not set
-//   */
-//  def referrer: Option[String] = r.getHeader("Referer") match {
-//    case s: String => Some(s)
-//    case null => None
-//  }
-//
-//  @deprecated("Use referrer", "2.0.0")
-//  def referer: Option[String] = referrer
-//
-//  /**
-//   * Caches and returns the body of the response.  The method is idempotent
-//   * for any given request.  The result is cached in memory regardless of size,
-//   * so be careful.  Calling this method consumes the request's input stream.
-//   *
-//   * @return the message body as a string according to the request's encoding
-//   * (defult ISO-8859-1).
-//   */
-//  def body:String = {
-//    cachedBody getOrElse {
-//      val encoding = r.getCharacterEncoding
-//      val enc = if(encoding == null || encoding.trim.length == 0) {
-//        "ISO-8859-1"
-//      } else encoding
-//      val body = Source.fromInputStream(r.getInputStream, enc).mkString
-//      update(cachedBodyKey, body)
-//      body
-//    }
-//  }
-//
-//  private def cachedBody: Option[String] =
-//    get(cachedBodyKey).asInstanceOf[Option[String]]
-//
-//  /**
-//   * Returns true if the request is an AJAX request
-//   */
-//  def isAjax: Boolean = r.getHeader("X-Requested-With") != null
-//
-//  /**
-//   * Returns true if the request's method is not "safe" per RFC 2616.
-//   */
-//  def isWrite: Boolean = !HttpMethod(r.getMethod).isSafe
-//
-//  /**
-//   * Returns a map of cookie names to lists of their values.  The default
-//   * value of the map is the empty sequence.
-//   */
-//  def multiCookies: MultiMap = {
-//    val rr = Option(r.getCookies).getOrElse(Array()).toSeq.
-//      groupBy { _.getName }.
-//      transform { case(k, v) => v map { _.getValue }}.
-//      withDefaultValue(Seq.empty)
-//    MultiMap(rr)
-//  }
-//
-//  /**
-//   * Returns a map of cookie names to values.  If multiple values are present
-//   * for a given cookie, the value is the first cookie of that name.
-//   */
-//  def cookies: CMap[String, String] = new MultiMapHeadView[String, String] { protected def multiMap = multiCookies }
-//
-//  protected[scalatra] def attributes = r
-//
-//  def inputStream: InputStream = r.getInputStream
-//
-//  def remoteAddress = header("X-FORWARDED-FOR").flatMap(_.blankOption) getOrElse r.getRemoteAddr
-//}
-//
-=======
+/* 
 package org.scalatra
 package servlet
 
@@ -389,4 +225,4 @@
    */
   def remoteAddress = header("X-FORWARDED-FOR").flatMap(_.blankOption) getOrElse r.getRemoteAddr
 }
->>>>>>> 65a928d3
+*/