--- conflicted
+++ resolved
@@ -1,280 +1,4 @@
-<<<<<<< HEAD
-//package org.scalatra.servlet
-//
-//import scala.collection.JavaConversions._
-//import javax.servlet.http.{HttpServletRequest, Part}
-//import java.util.{HashMap => JHashMap, Map => JMap}
-//import org.scalatra.ScalatraApp
-//import java.io.File
-//
-///** FileUploadSupport can be mixed into a [[org.scalatra.ScalatraFilter]]
-//  * or [[org.scalatra.ScalatraServlet]] to provide easy access to data
-//  * submitted as part of a multipart HTTP request.  Commonly this is used for
-//  * retrieving uploaded files.
-//  *
-//  * Once the trait has been mixed into your handler, you need to enable multipart
-//  * configuration in your ''web.xml'' or by using `@MultipartConfig` annotation. To
-//  * configure in ''web.xml'' add `<multipart-config />` to your `<servlet>` element. If you
-//  * prefer annotations instead, place `@MultipartConfig` to your handler. Both ways
-//  * provide some further configuration options, such as specifying the max total request size
-//  * and max size for invidual files in the request. You might want to set these to prevent
-//  * users from uploading too large files.
-//  *
-//  * When the configuration has been done, you can access any files using
-//  * `fileParams("myFile")` where ''myFile'' is the name
-//  * of the parameter used to upload the file being retrieved. If you are
-//  * expecting multiple files with the same name, you can use
-//  * `fileMultiParams("files[]")` to access them all.
-//  *
-//  * To handle any errors that are caused by multipart handling, you need
-//  * to configure an error handler to your handler class:
-//  *
-//  * {{{
-//  * import org.scalatra.servlet.SizeLimitExceededException
-//  * import org.scalatra.servlet.FileUploadSupport
-//  *
-//  * @MultipartConfig(maxFileSize=1024*1024)
-//  * class FileEaterServlet extends ScalatraServlet with FileUploadSupport {
-//  *   error {
-//  *     case e: SizeConstrainttExceededException => "Oh, too much! Can't take it all."
-//  *     case e: IOException                      => "Server denied me my meal, thanks anyway."
-//  *   }
-//  *
-//  *   post("/eatfile") {
-//  *     "Thanks! You just provided me " + fileParams("lunch").size + " bytes for a lunch."
-//  *   }
-//  * }
-//  * }}}
-//  *
-//  * @note Once any handler with FileUploadSupport has accessed the request, the
-//  *       fileParams returned by FileUploadSupport will remain fixed for the
-//  *       lifetime of the request.
-//  *
-//  * @note Will not work on Jetty versions prior to 8.1.3.  See
-//  * https://bugs.eclipse.org/bugs/show_bug.cgi?id=376324.  The old
-//  * scalatra-fileupload module still works for earlier versions
-//  * of Jetty.
-//  */
-//trait FileUploadSupport extends ServletBase {
-//
-//  import FileUploadSupport._
-//
-//  /* Called for any exceptions thrown by handling file uploads
-//   * to detect whether it signifies a too large file being
-//   * uploaded or a too large request in general.
-//   *
-//   * This can be overriden for the container being used if it
-//   * doesn't throw `IllegalStateException` or if it throws
-//   * `IllegalStateException` for some other reason.
-//   */
-//  protected def isSizeConstraintException(e: Exception) = e match {
-//    case _: IllegalStateException => true
-//    case _ => false
-//  }
-//
-//  override def handle(req: HttpRequest, res: HttpResponse) {
-//    val req2 = try {
-//      if (isMultipartRequest(req)) {
-//        val bodyParams = extractMultipartParams(req)
-//        val mergedFormParams = mergeFormParamsWithQueryString(req, bodyParams)
-//
-//        wrapRequest(req, mergedFormParams)
-//      } else req
-//    } catch {
-//      case e: Exception => {
-//        req.setAttribute(ScalatraApp.PrehandleExceptionKey, e)
-//        req
-//      }
-//    }
-//
-//    super.handle(req2, res)
-//  }
-//
-//  private def isMultipartRequest(req: HttpRequest): Boolean = {
-//    val isPostOrPut = Set("POST", "PUT").contains(req.getMethod)
-//
-//    isPostOrPut && (req.contentType match {
-//      case Some(contentType) => contentType.startsWith("multipart/")
-//      case _ => false
-//    })
-//  }
-//
-//  private def extractMultipartParams(req: HttpRequest): BodyParams = {
-//    req.get(BodyParamsKey).asInstanceOf[Option[BodyParams]] match {
-//      case Some(bodyParams) =>
-//        bodyParams
-//
-//      case None => {
-//        val bodyParams = getParts(req).foldRight(BodyParams(FileMultiParams(), Map.empty)) {
-//          (part, params) =>
-//            val item = FileItem(part)
-//
-//            if (!(item.isFormField)) {
-//              BodyParams(params.fileParams + ((
-//                item.getFieldName, item +: params.fileParams.getOrElse(item.getFieldName, List[FileItem]())
-//                )), params.formParams)
-//            } else {
-//              BodyParams(params.fileParams, params.formParams + (
-//                (item.getFieldName, fileItemToString(item) ::
-//                  params.formParams.getOrElse(item.getFieldName, List[String]())
-//                  )
-//                ))
-//            }
-//        }
-//
-//        req.setAttribute(BodyParamsKey, bodyParams)
-//        bodyParams
-//      }
-//    }
-//  }
-//
-//  private def getParts(req: HttpRequest) = {
-//    try {
-//      req.getParts
-//    } catch {
-//      case e: Exception if isSizeConstraintException(e) => throw new SizeConstraintExceededException("Too large request or file", e)
-//    }
-//  }
-//
-//  private def fileItemToString(item: FileItem): String = {
-//    val charset = item.charset.getOrElse(defaultCharacterEncoding)
-//    new String(item.get(), charset)
-//  }
-//
-//  private def mergeFormParamsWithQueryString(req: HttpRequest, bodyParams: BodyParams): Map[String, List[String]] = {
-//    var mergedParams = bodyParams.formParams
-//    req.getParameterMap.asInstanceOf[JMap[String, Array[String]]] foreach {
-//      case (name, values) =>
-//        val formValues = mergedParams.getOrElse(name, List.empty)
-//        mergedParams += name -> (values.toList ++ formValues)
-//    }
-//
-//    mergedParams
-//  }
-//
-//  private def wrapRequest(req: HttpServletRequest, formMap: Map[String, Seq[String]]) = {
-//    val wrapped = new ServletRequest(req) {
-//      override def getParameter(name: String) = formMap.get(name) map {
-//        _.head
-//      } getOrElse null
-//
-//      override def getParameterNames = formMap.keysIterator
-//
-//      override def getParameterValues(name: String) = formMap.get(name) map {
-//        _.toArray
-//      } getOrElse null
-//
-//      override def getParameterMap = new JHashMap[String, Array[String]] ++ (formMap transform {
-//        (k, v) => v.toArray
-//      })
-//    }
-//    wrapped
-//  }
-//
-//  protected def fileMultiParams: FileMultiParams = extractMultipartParams(request).fileParams
-//
-//  protected val _fileParams = new collection.Map[String, FileItem] {
-//    def get(key: String) = fileMultiParams.get(key) flatMap {
-//      _.headOption
-//    }
-//
-//    override def size = fileMultiParams.size
-//
-//    override def iterator = (fileMultiParams map {
-//      case (k, v) => (k, v.head)
-//    }).iterator
-//
-//    override def -(key: String) = Map() ++ this - key
-//
-//    override def +[B1 >: FileItem](kv: (String, B1)) = Map() ++ this + kv
-//  }
-//
-//  /**
-//   * @return a Map, keyed on the names of multipart file upload parameters,
-//   *         of all multipart files submitted with the request
-//   */
-//  def fileParams = _fileParams
-//}
-//
-//object FileUploadSupport {
-//  private val BodyParamsKey = "org.scalatra.fileupload.bodyParams"
-//
-//  case class BodyParams(fileParams: FileMultiParams, formParams: Map[String, List[String]])
-//
-//}
-//
-//class FileMultiParams(wrapped: Map[String, Seq[FileItem]] = Map.empty) extends Map[String, Seq[FileItem]] {
-//
-//  def get(key: String): Option[Seq[FileItem]] = {
-//    (wrapped.get(key) orElse wrapped.get(key + "[]"))
-//  }
-//
-//  def get(key: Symbol): Option[Seq[FileItem]] = get(key.name)
-//
-//  def +[B1 >: Seq[FileItem]](kv: (String, B1)) =
-//    new FileMultiParams(wrapped + kv.asInstanceOf[(String, Seq[FileItem])])
-//
-//  def -(key: String) = new FileMultiParams(wrapped - key)
-//
-//  def iterator = wrapped.iterator
-//
-//  override def default(a: String): Seq[FileItem] = wrapped.default(a)
-//}
-//
-//object FileMultiParams {
-//  def apply() = new FileMultiParams
-//
-//  def apply[SeqType <: Seq[FileItem]](wrapped: Map[String, Seq[FileItem]]) =
-//    new FileMultiParams(wrapped)
-//}
-//
-//case class FileItem(part: Part) {
-//  val size = part.getSize
-//  val fieldName = part.getName
-//  val name = Util.partAttribute(part, "content-disposition", "filename")
-//  val contentType: Option[String] = Option(part.getContentType)
-//  val charset: Option[String] = Option(Util.partAttribute(part, "content-type", "charset"))
-//
-//  def getName = name
-//
-//  def getFieldName = fieldName
-//
-//  def getSize = size
-//
-//  def getContentType = contentType.orElse(null)
-//
-//  def getCharset = charset.orElse(null)
-//
-//  def write(file: File) {
-//    part.write(file.getPath)
-//  }
-//
-//  def write(fileName: String) {
-//    part.write(fileName)
-//  }
-//
-//  def get() = org.scalatra.util.io.readBytes(getInputStream)
-//
-//  def isFormField = (name == null)
-//
-//  def getInputStream = part.getInputStream
-//}
-//
-//object Util {
-//  def partAttribute(part: Part,
-//                    headerName: String, attributeName: String,
-//                    defaultValue: String = null) = Option(part.getHeader(headerName)) match {
-//    case Some(value) => {
-//      value.split(";").find(_.trim().startsWith(attributeName)) match {
-//        case Some(attributeValue) => attributeValue.substring(attributeValue.indexOf('=') + 1).trim().replace("\"", "")
-//        case _ => defaultValue
-//      }
-//    }
-//
-//    case _ => defaultValue
-//  }
-//}
-=======
+/*
 package org.scalatra.servlet
 
 import scala.collection.JavaConversions._
@@ -550,4 +274,4 @@
     case _ => defaultValue
   }
 }
->>>>>>> 65a928d3
+*/