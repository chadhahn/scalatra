--- conflicted
+++ resolved
@@ -379,21 +379,7 @@
     renderResponse(e.body)
   }
 
-<<<<<<< HEAD
-  def get(routeMatchers: RouteMatcher*)(action: => Any) = addRoute(Get, routeMatchers, action)
-=======
-  /**
-   * Immediately exits from the current route.
-   */
-  def pass() = throw new PassException
-
-  /**
-   * Implementation detail.  Do not rely on this.
-   */
-  protected[scalatra] class PassException extends ControlThrowable
-
   def get(transformers: RouteTransformer*)(action: => Any) = addRoute(Get, transformers, action)
->>>>>>> 119af0cd
 
   def post(transformers: RouteTransformer*)(action: => Any) = addRoute(Post, transformers, action)
 
