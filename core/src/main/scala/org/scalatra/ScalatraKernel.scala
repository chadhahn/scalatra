package org.scalatra

import javax.servlet._
import javax.servlet.http._
import scala.util.DynamicVariable
import scala.util.matching.Regex
import scala.collection.JavaConversions._
import scala.collection.mutable.{ConcurrentMap, HashMap, ListBuffer, SynchronizedBuffer}
import scala.xml.NodeSeq
import util.io.zeroCopy
import java.io.{File, FileInputStream}
import java.lang.{Integer => JInteger}
import java.util.Locale
import java.util.concurrent.ConcurrentHashMap
import scala.annotation.tailrec
import util.{MultiMap, MapWithIndifferentAccess, MultiMapHeadView, using}

object ScalatraKernel
{
  type MultiParams = MultiMap

  type Action = () => Any

  @deprecated("Use HttpMethods.methods")
  val httpMethods = HttpMethod.methods map { _.toString }

  @deprecated("Use HttpMethods.methods filter { !_.isSafe }")
  val writeMethods = HttpMethod.methods filter { !_.isSafe } map { _.toString }

  @deprecated("Use CsrfTokenSupport.DefaultKey")
  val csrfKey = CsrfTokenSupport.DefaultKey

  val EnvironmentKey = "org.scalatra.environment".intern

  val MultiParamsKey = "org.scalatra.MultiParams".intern
}
import ScalatraKernel._

/**
 * ScalatraKernel is the default implementation of [[org.scalatra.CoreDSL]].
 * It is typically extended by [[org.scalatra.ScalatraServlet]] or
 * [[org.scalatra.ScalatraFilter]] to create a Scalatra application.
 */
trait ScalatraKernel extends Handler with CoreDsl with Initializable
  with ServletApiImplicits
{
  /**
   * The routes registered in this kernel.
   */
  protected lazy val routes: RouteRegistry = new RouteRegistry

  /**
   * The default character encoding for requests and responses.
   */
  protected val defaultCharacterEncoding = "UTF-8"

  /**
   * A dynamic variable containing the currently-scoped response.  Should
   * not typically be invoked directly.  Prefer `response`.
   *
   * @see #response
   */
  protected val _response   = new DynamicVariable[HttpServletResponse](null)

  /**
   * A dynamic variable containing the currently-scoped request.  Should
   * not typically be invoked directly.  Prefer `request`.
   *
   * @see #request
   */
  protected val _request    = new DynamicVariable[HttpServletRequest](null)

  /**
   * Pluggable way to convert a path expression to a route matcher.
   * The default implementation is compatible with Sinatra's route syntax.
   *
   * @param path a path expression
   * @return a route matcher based on `path`
   */
  protected implicit def string2RouteMatcher(path: String): RouteMatcher =
    new SinatraRouteMatcher(path, requestPath)

  /**
   * Path pattern is decoupled from requests.  This adapts the PathPattern to
   * a RouteMatcher by supplying the request path.
   */
  protected implicit def pathPatternParser2RouteMatcher(pattern: PathPattern): RouteMatcher =
    new PathPatternRouteMatcher(pattern, requestPath)

  /**
   * Converts a regular expression to a route matcher.
   *
   * @param regex the regular expression
   * @return a route matcher based on `regex`
   * @see [[org.scalatra.RegexRouteMatcher]]
   */
  protected implicit def regex2RouteMatcher(regex: Regex): RouteMatcher =
    new RegexRouteMatcher(regex, requestPath)

  /**
   * Converts a boolean expression to a route matcher.
   *
   * @param block a block that evaluates to a boolean
   *
   * @return a route matcher based on `block`.  The route matcher should
   * return `Some` if the block is true and `None` if the block is false.
   *
   * @see [[org.scalatra.BooleanBlockRouteMatcher]]
   */
  protected implicit def booleanBlock2RouteMatcher(block: => Boolean): RouteMatcher =
    new BooleanBlockRouteMatcher(block)

  /**
   * Handles a request and renders a response.
   *
   * $ 1. If the request lacks a character encoding, `defaultCharacterEncoding`
   *      is set to the request.
   *
   * $ 2. Sets the response's character encoding to `defaultCharacterEncoding`.
   *
   * $ 3. Binds the current `request`, `response`, and `multiParams`, and calls
   *      `executeRoutes()`.
   */
  def handle(request: HttpServletRequest, response: HttpServletResponse) {
    // As default, the servlet tries to decode params with ISO_8859-1.
    // It causes an EOFException if params are actually encoded with the other code (such as UTF-8)
    if (request.getCharacterEncoding == null)
      request.setCharacterEncoding(defaultCharacterEncoding)

    val realMultiParams = request.getParameterMap.asInstanceOf[java.util.Map[String,Array[String]]].toMap
      .transform { (k, v) => v: Seq[String] }

    response.setCharacterEncoding(defaultCharacterEncoding)

    _request.withValue(request) {
      _response.withValue(response) {
        request(MultiParamsKey) = MultiMap(Map() ++ realMultiParams)
        executeRoutes() // IPC: taken out because I needed the extension point
      }
    }
  }

  /**
   * Executes routes in the context of the current request and response.
   *
   * $ 1. Executes each before filter with `runFilters`.
   * $ 2. Executes the routes in the route registry with `runRoutes` for
   *      the request's method.
   *      a. The result of runRoutes becomes the _action result_.
   *      b. If no route matches the requested method, but matches are
   *         found for other methods, then the `doMethodNotAllowed` hook is
   *         run with each matching method.
   *      c. If no route matches any method, then the `doNotFound` hook is
   *         run, and its return value becomes the action result.
   * $ 3. If an exception is thrown during the before filters or the route
   * $    actions, then it is passed to the `errorHandler` function, and its
   * $    result becomes the action result.
   * $ 4. Executes the after filters with `runFilters`.
   * $ 5. The action result is passed to `renderResponse`.
   */
  protected def executeRoutes() = {
    val result = try {
      runFilters(routes.beforeFilters)
      val actionResult = runRoutes(routes(request.method)).headOption
      actionResult orElse matchOtherMethods() getOrElse doNotFound()
    }
    catch {
      case e: HaltException => renderHaltException(e)
      case e => errorHandler(e)
    }
    finally {
      runFilters(routes.afterFilters)
    }
    renderResponse(result)
  }

  /**
   * Invokes each filters with `invoke`.  The results of the filters
   * are discarded.
   */
  protected def runFilters(filters: Traversable[Route]) =
    for {
      route <- filters
      matchedRoute <- route()
    } invoke(matchedRoute)

  /**
   * Lazily invokes routes with `invoke`.  The results of the routes
   * are returned as a stream.
   */
  protected def runRoutes(routes: Traversable[Route]) =
    for {
      route <- routes.toStream // toStream makes it lazy so we stop after match
      matchedRoute <- route()
      actionResult <- invoke(matchedRoute)
    } yield actionResult

  /**
   * Invokes a route or filter.  The multiParams gathered from the route
   * matchers are merged into the existing route params, and then the action
   * is run.
   *
   * @param matchedRoute the matched route to execute
   *
   * @param return the result of the matched route's action wrapped in `Some`,
   * or `None` if the action calls `pass`.
   */
  protected def invoke(matchedRoute: MatchedRoute) =
    withRouteMultiParams(Some(matchedRoute)) {
      try {
        Some(matchedRoute.action())
      }
      catch {
        case e: PassException => None
      }
    }

  /**
   * The effective path against which routes are matched.  The definition
   * varies between servlets and filters.
   */
  def requestPath: String

  def before(routeMatchers: RouteMatcher*)(fun: => Any) =
    addBefore(routeMatchers, fun)

  private def addBefore(routeMatchers: Iterable[RouteMatcher], fun: => Any) =
    routes.appendBeforeFilter(Route(routeMatchers, () => fun))

  def after(routeMatchers: RouteMatcher*)(fun: => Any) =
    addAfter(routeMatchers, fun)

  private def addAfter(routeMatchers: Iterable[RouteMatcher], fun: => Any) =
    routes.appendAfterFilter(Route(routeMatchers, () => fun))

  /**
   * Called if no route matches the current request for any method.  The
   * default implementation varies between servlet and filter.
   */
  protected var doNotFound: Action
  def notFound(fun: => Any) = doNotFound = { () => fun }

  /**
   * Called if no route matches the current request method, but routes
   * match for other methods.  By default, sends an HTTP status of 405
   * and an `Allow` header containing a comma-delimited list of the allowed
   * methods.
   */
  protected var doMethodNotAllowed: (Set[HttpMethod] => Any) = { allow =>
    status(405)
    response.setHeader("Allow", allow.mkString(", "))
  }
  def methodNotAllowed(f: Set[HttpMethod] => Any) = doMethodNotAllowed = f

  private def matchOtherMethods(): Option[Any] = {
    val allow = routes.matchingMethodsExcept(request.method)
    if (allow.isEmpty) None else Some(doMethodNotAllowed(allow))
  }

  /**
   * The error handler function, called if an exception is thrown during
   * before filters or the routes.
   */
  protected var errorHandler: ErrorHandler = { case t => throw t }
  def error(handler: ErrorHandler) = errorHandler = handler orElse errorHandler

  protected def withRouteMultiParams[S](matchedRoute: Option[MatchedRoute])(thunk: => S): S = {
    val originalParams = multiParams
    request(MultiParamsKey) = originalParams ++ matchedRoute.map(_.multiParams).getOrElse(Map.empty)
    try { thunk } finally { request(MultiParamsKey) = originalParams }
  }

  /**
   * Renders the action result to the response.
   * $ - If the content type is still null, call the contentTypeInferrer.
   * $ - Call the render pipeline on the result.
   */
  protected def renderResponse(actionResult: Any) {
    if (contentType == null)
      contentTypeInferrer.lift(actionResult) foreach { contentType = _ }
    renderResponseBody(actionResult)
  }

  /**
   * A partial function to infer the content type from the action result.
   *
   * @return
   *   $ - "text/plain" for String
   *   $ - "application/octet-stream" for a byte array
   *   $ - "text/html" for any other result
   */
  protected def contentTypeInferrer: ContentTypeInferrer = {
    case _: String => "text/plain"
    case _: Array[Byte] => "application/octet-stream"
    case _ => "text/html"
  }

  /**
   * Renders the action result to the response body via the render pipeline.
   *
   * @see #renderPipeline
   */
  protected def renderResponseBody(actionResult: Any) {
    @tailrec def loop(ar: Any): Any = ar match {
      case r: Unit =>
      case a => loop(renderPipeline.lift(a) getOrElse ())
    }
    loop(actionResult)
  }

  /**
   * The render pipeline is a partial function of Any => Any.  It is
   * called recursively until it returns ().  () indicates that the
   * response has been rendered.
   */
  protected def renderPipeline: RenderPipeline = {
    case bytes: Array[Byte] =>
      response.getOutputStream.write(bytes)
    case file: File =>
      using(new FileInputStream(file)) { in => zeroCopy(in, response.getOutputStream) }
    case _: Unit =>
      // If an action returns Unit, it assumes responsibility for the response
    case x: Any  =>
      response.getWriter.print(x.toString)
  }

  /**
   * The current multiparams.  Multiparams are a result of merging the
   * standard request params (query string or post params) with the route
   * parameters extracted from the route matchers of the current route.
   * The default value for an unknown param is the empty sequence.  Invalid
   * outside `handle`.
   */
  def multiParams: MultiParams = request(MultiParamsKey).asInstanceOf[MultiParams]
    .withDefaultValue(Seq.empty)

  /*
   * Assumes that there is never a null or empty value in multiParams.  The servlet container won't put them
   * in request.getParameters, and we shouldn't either.
   */
  protected val _params = new MultiMapHeadView[String, String] with MapWithIndifferentAccess[String] {
    protected def multiMap = multiParams
  }

  /**
   * A view of `multiParams`.  Returns the head element for any known param,
   * and is undefined for any unknown param.  Invalid outside `handle`.
   */
  def params = _params

  /**
   * The currently scoped request.  Invalid outside `handle`.
   */
  implicit def request = _request value

  /**
   * The currently scoped response.  Invalid outside `handle`.
   */
  implicit def response = _response value

  /**
   * Immediately halts processing of a request.  Can be called from either a
   * before filter or a route.
   *
   * @param status the status to set on the response, or null to leave
   *        the status unchanged.
   * @param body a result to render through the render pipeline as the body
   * @param headers headers to add to the response
   * @param reason the HTTP status reason to set, or null to leave unchanged.
   */
  def halt[T : Manifest](status: JInteger = null,
           body: T = (),
           headers: Map[String, String] = Map.empty,
           reason: String = null): Nothing = {
    val statusOpt = if (status == null) None else Some(status.intValue)
    throw new HaltException(statusOpt, Some(reason), headers, body)
  }

  /**
   * Implementation detail.  Do not rely on this.
   */
  protected case class HaltException(
      status: Option[Int],
      reason: Option[String],
      headers: Map[String, String],
      body: Any)
   extends RuntimeException

  private def renderHaltException(e: HaltException) {
    e match {
      case HaltException(Some(status), Some(reason), _, _) => response.setStatus(status, reason)
      case HaltException(Some(status), None, _, _) => response.setStatus(status)
      case HaltException(None, _, _, _) => // leave status line alone
    }
    e.headers foreach { case(name, value) => response.addHeader(name, value) }
    renderResponse(e.body)
  }

  /**
   * Immediately exits from the current route.
   */
  def pass() = throw new PassException

  /**
   * Implementation detail.  Do not rely on this.
   */
  protected[scalatra] class PassException extends RuntimeException

  def get(routeMatchers: RouteMatcher*)(action: => Any) = addRoute(Get, routeMatchers, action)

  def post(routeMatchers: RouteMatcher*)(action: => Any) = addRoute(Post, routeMatchers, action)

  def put(routeMatchers: RouteMatcher*)(action: => Any) = addRoute(Put, routeMatchers, action)

  def delete(routeMatchers: RouteMatcher*)(action: => Any) = addRoute(Delete, routeMatchers, action)

  /**
   * @see [[org.scalatra.ScalatraKernel.get]]
   */
  def options(routeMatchers: RouteMatcher*)(action: => Any) = addRoute(Options, routeMatchers, action)

  /**
   * @see [[org.scalatra.ScalatraKernel.get]]
   */
  def patch(routeMatchers: RouteMatcher*)(action: => Any) = addRoute(Patch, routeMatchers, action)

  /**
   * Prepends a new route for the given HTTP method.
   *
   * Can be overriden so that subtraits can use their own logic.
   * Possible examples:
   * $ - restricting protocols
   * $ - namespace routes based on class name
   * $ - raising errors on overlapping entries.
   *
   * This is the method invoked by get(), post() etc.
   *
   * @see org.scalatra.ScalatraKernel#removeRoute
   */
  protected def addRoute(method: HttpMethod, routeMatchers: Iterable[RouteMatcher], action: => Any): Route = {
    val route = Route(routeMatchers, () => action, () => routeBasePath)
    routes.prependRoute(method, route)
    route
  }

<<<<<<< HEAD
  @deprecated("Use addRoute(HttpMethod, Iterable[RouteMatcher], =>Any)")
=======
  /**
   * The base path for URL generation
   */
  protected def routeBasePath: String

  @deprecated("Use addRoute(HttpMethod, Iterable[RouteMatcher], =>Any)", "2.0")
>>>>>>> 9a4a24cb
  protected[scalatra] def addRoute(verb: String, routeMatchers: Iterable[RouteMatcher], action: => Any): Route =
    addRoute(HttpMethod(verb), routeMatchers, action)

  /**
   * Removes _all_ the actions of a given route for a given HTTP method.
   * If addRoute is overridden then this should probably be overriden too.
   *
   * @see org.scalatra.ScalatraKernel#addRoute
   */
  protected def removeRoute(method: HttpMethod, route: Route): Unit =
    routes.removeRoute(method, route)

  protected def removeRoute(method: String, route: Route): Unit =
    removeRoute(HttpMethod(method), route)

  /**
   * The configuration, typically a ServletConfig or FilterConfig.
   */
  private var config: Config = _

  /**
   * Initializes the kernel.  Used to provide context that is unavailable
   * when the instance is constructed, for example the servlet lifecycle.
   * Should set the `config` variable to the parameter.
   *
   * @param config the configuration.
   */
  def initialize(config: Config) = this.config = config

  /**
   * Gets an init paramter from the config if it is a ServletConfig or a
   * FilterConfig.
   *
   * @param name the name of the key
   *
   * @return an option containing the value of the parameter if defined, or
   * `None` if the parameter is not set or the config type has no concept of
   * init parameters.
   */
  def initParameter(name: String): Option[String] = config match {
    case config: ServletConfig => Option(config.getInitParameter(name))
    case config: FilterConfig => Option(config.getInitParameter(name))
    case _ => None
  }

  /**
   * The servlet context in which this kernel runs.
   */
  def servletContext: ServletContext

  /**
   * A free form string representing the environment.
   * `org.scalatra.Environment` is looked up as a system property, and if
   * absent, and init parameter.  The default value is `development`.
   */
  def environment: String = System.getProperty(EnvironmentKey, initParameter(EnvironmentKey).getOrElse("development"))

  /**
   * A boolean flag representing whether the kernel is in development mode.
   * The default is true if the `environment` begins with "dev", case
   * insensitve.
   */
  def isDevelopmentMode = environment.toLowerCase.startsWith("dev")
}<|MERGE_RESOLUTION|>--- conflicted
+++ resolved
@@ -443,16 +443,12 @@
     route
   }
 
-<<<<<<< HEAD
+  /**
+   * The base path for URL generation
+   */
+  protected def routeBasePath: String
+
   @deprecated("Use addRoute(HttpMethod, Iterable[RouteMatcher], =>Any)")
-=======
-  /**
-   * The base path for URL generation
-   */
-  protected def routeBasePath: String
-
-  @deprecated("Use addRoute(HttpMethod, Iterable[RouteMatcher], =>Any)", "2.0")
->>>>>>> 9a4a24cb
   protected[scalatra] def addRoute(verb: String, routeMatchers: Iterable[RouteMatcher], action: => Any): Route =
     addRoute(HttpMethod(verb), routeMatchers, action)
 
