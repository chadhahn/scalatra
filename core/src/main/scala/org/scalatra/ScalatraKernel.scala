--- conflicted
+++ resolved
@@ -166,17 +166,8 @@
    * Assumes that there is never a null or empty value in multiParams.  The servlet container won't put them
    * in request.getParameters, and we shouldn't either.
    */
-<<<<<<< HEAD
-  protected val _params = new MultiMapHeadView[String, String] {
+  protected val _params = new MultiMapHeadView[String, String] with MapWithIndifferentAccess[String] {
     protected def multiMap = multiParams
-=======
-  protected val _params = new collection.Map[String, String] with MapWithIndifferentAccess[String] {
-    def get(key: String) = multiParams.get(key) flatMap { _.headOption }
-    override def size = multiParams.size
-    override def iterator = multiParams map { case(k, v) => (k, v.head) } iterator
-    override def -(key: String) = Map() ++ this - key
-    override def +[B1 >: String](kv: (String, B1)) = Map() ++ this + kv
->>>>>>> 6c6aa804
   }
   protected def params = _params
 
