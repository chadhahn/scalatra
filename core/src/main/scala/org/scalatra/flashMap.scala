package org.scalatra

import javax.servlet.http.{HttpServletRequest, HttpServletResponse, HttpSession}
import scala.collection.mutable.{Map => MMap, Set => MSet}
import scala.util.DynamicVariable
import util.MutableMapWithIndifferentAccess

/**
 * A FlashMap is the data structured used by [[org.scalatra.FlashMapSupport]]
 * to allow passing temporary values between sequential actions.
 *
 * FlashMap behaves like [[org.scalatra.util.MapWithIndifferentAccess]].  By
 * default, anything placed in the map is available to the current request and
 * next request and then discarded.
 *
 * @see FlashMapSupport
 */
<<<<<<< HEAD
@serializable
class FlashMap extends MutableMapWithIndifferentAccess[Any] {
  private var _now = MMap[String, Any]()
  private var next = MMap[String, Any]()
=======
class FlashMap extends MutableMapWithIndifferentAccess[Any] with Serializable {
  private val m = MMap[String, Any]()
  private val flagged = MSet[String]()
>>>>>>> eef7704e

  def -=(key: String) = {
    m -= key
    this
  }

  def +=(kv: (String, Any)) = {
    flagged -= kv._1
    m += kv
    this
  }

  def iterator = new Iterator[(String, Any)] {
    private val it = m.iterator

    def hasNext = it.hasNext

    def next = {
      val kv = it.next
      flagged += kv._1
      kv
    }
  }

  /**
   * Returns the value associated with a key and flags it to be swept.
   */
  def get(key: String) = {
    flagged += key
    m.get(key)
  }

  /**
   * Removes all flagged entries.
   */
  def sweep() {
    flagged foreach { key => m -= key }
  }

  /**
   * Clears all flags so no entries are removed on the next sweep.
   */
  def keep() {
    flagged.clear()
  }

  /**
   * Clears the flag for the specified key so its entry is not removed on the next sweep.
   */
  def keep(key: String) {
    flagged -= key
  }

  /**
   * Flags all current keys so the entire map is cleared on the next sweep.
   */
  def flag() {
    flagged ++= m.keys
  }

  /**
   * Sets a value for the current request only.  It will be removed before the next request unless explicitly kept.
   * Data put in this object is availble as usual:
   * {{{
   * flash.now("notice") = "logged in succesfully"
   * flash("notice") // "logged in succesfully"
   * }}}
   */
  object now {
    def update(key: String, value: Any) =  {
      flagged += key
      m += key -> value
    }
  }
}

object FlashMapSupport {
  val sessionKey = FlashMapSupport.getClass.getName+".flashMap"
  val lockKey = FlashMapSupport.getClass.getName+".lock"
}

/**
 * Allows an action to set key-value pairs in a transient state that is accessible only to the next action and is expired immediately after that.
 * This is especially useful when using the POST-REDIRECT-GET pattern to trace the result of an operation.
 * {{{
 * post("/article/create") {
 *   // create session
 *   flash("notice") = "article created succesfully"
 *   redirect("/home")
 * }
 * get("/home") {
 *   // this will access the value set in previous action
 *   stuff_with(flash("notice"))
 * }
 * }}}
 * @see FlashMap
 */
trait FlashMapSupport extends ScalatraKernel {
  import FlashMapSupport._

  abstract override def handle(req: HttpServletRequest, res: HttpServletResponse) {
    _flash.withValue(getFlash(req)) {
      val isOutermost = !req.contains(lockKey)
      if (isOutermost) {
        req(lockKey) = "locked"
        if (sweepUnusedFlashEntries(req)) {
          flash.flag()
        }
      }
      req.getSession.setAttribute(sessionKey, flash)
      super.handle(req, res)
      /*
       * http://github.org/scalatra/scalatra/issues/41
       * http://github.org/scalatra/scalatra/issues/57
       *
       * Only the outermost FlashMapSupport sweeps it at the end.  This deals with both nested filters and
       * redirects to other servlets.
       */
      if (isOutermost) {
        flash.sweep()
      }
    }
  }

  private def getFlash(req: HttpServletRequest) =
    req.getSession.getAttribute(sessionKey) match {
      case flashMap: FlashMap => flashMap
      case _ => new FlashMap()
    }


  private val _flash = new DynamicVariable[FlashMap](null)

  /**
   * returns a thread local [[org.scalatra.FlashMap]] instance
   */
  protected def flash = _flash.value

  /**
   * Determines whether unused flash entries should be swept.  The default is false.
   */
  protected def sweepUnusedFlashEntries(req: HttpServletRequest) = false
}<|MERGE_RESOLUTION|>--- conflicted
+++ resolved
@@ -15,16 +15,10 @@
  *
  * @see FlashMapSupport
  */
-<<<<<<< HEAD
 @serializable
 class FlashMap extends MutableMapWithIndifferentAccess[Any] {
-  private var _now = MMap[String, Any]()
-  private var next = MMap[String, Any]()
-=======
-class FlashMap extends MutableMapWithIndifferentAccess[Any] with Serializable {
   private val m = MMap[String, Any]()
   private val flagged = MSet[String]()
->>>>>>> eef7704e
 
   def -=(key: String) = {
     m -= key
